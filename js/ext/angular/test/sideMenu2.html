<html ng-app="ionicApp">
  <head>
    <meta charset="utf-8">
    <title>Side Menus2</title>
    <meta name="viewport" content="initial-scale=1, maximum-scale=1, user-scalable=no, width=device-width">
    <link rel="stylesheet" href="../../../../dist/css/ionic.css">
    <script src="../../../../dist/js/ionic.bundle.js"></script>
  </head>
  <body>

    <ion-nav-view animation="slide-left-right"></ion-nav-view>

    <script id="event-menu.html" type="text/ng-template">
      <ion-side-menus>

        <ion-pane ion-side-menu-content>
          <ion-nav-bar class="bar-positive">
            <ion-nav-back-button class="button-icon icon ion-ios7-arrow-back"></ion-nav-back-button>
          </ion-nav-bar>
          <ion-nav-view name="menuContent"></ion-nav-view>
        </ion-pane>

        <ion-side-menu side="left">
          <header class="bar bar-header bar-assertive">
            <div class="title">Left Menu</div>
          </header>
          <ion-content class="has-header">
            <div class="list">
              <a nav-clear menu-close href="#/event/check-in" class="item">Check-in</a>
              <a nav-clear menu-close href="#/event/attendees" class="item">Attendees</a>
              <a nav-clear menu-close href="#/event/about" class="item">About</a>
              <a nav-clear menu-close href="#/event/home" class="item">Home</a>
            </div>
          </ion-content>
        </ion-side-menu>

        <ion-side-menu side="right">
          <header class="bar bar-header bar-royal">
            <div class="title">Right Menu</div>
          </header>
        </ion-side-menu>

      </ion-side-menus>
    </script>

    <script id="home.html" type="text/ng-template">
<<<<<<< HEAD
      <ion-view title="'Welcome'">
        <ion-content class="has-header" padding="true">
          <p>Swipe to the right to reveal the left menu.</p>
          <div class="button" ng-click="sideMenuController.toggleLeft()" style="position: absolute; left: 100px; top: 200px;">
            Left Menu
          </div>
          <select ng-model="data.grade" ng-change="gradeChange(data.grade)">
            <option>grade-a</option>
            <option>grade-b</option>
            <option>grade-c</option>
          </select>
=======
      <ion-view title="Home">

        <ion-nav-buttons side="left">
          <button class="button button-icon icon ion-navicon" ng-click="sideMenuController.toggleLeft()"></button>
        </ion-nav-buttons>
>>>>>>> ad866515

        <ion-content has-header="true" padding="true">
          <div class="list">
            <ion-item ion-item="item" ng-href="#" ng-click="itemClick()" ng-repeat="item in range">
              <strong>{{$index}}</strong>
              <b>:</b>
              <em>
                <span># <span>$ <span>W <span>Q</span></span></span></span>
                <span>% <span>A <span>H <span>?</span></span></span></span>
                <span>&amp; <span>@ <span>* <span>X</span></span></span></span>
                <span>j <span>p <span>q <span>y</span></span></span></span>
                <span>{ <span>} <span>( <span>)</span></span></span></span>
                <span>supercalifragilisticexpialidocious<span>supercalifragilisticexpialidocious</span></span>
              </em>
            </ion-item>
          </div>

        </ion-content>
      </ion-view>
    </script>

    <script id="about.html" type="text/ng-template">
      <ion-view title="About">

        <ion-nav-buttons side="left">
          <button class="button button-icon icon ion-navicon" ng-click="sideMenuController.toggleLeft()"></button>
        </ion-nav-buttons>

        <ion-content has-header="true">
          <p>This is the about page.</p>
          <div class="list">
            <a href="#/event/check-in" class="item">Check-in</a>
            <a href="#/event/attendees" class="item">Attendees</a>
            <a href="#/event/home" class="item">Home</a>
          </div>

        </ion-content>
      </ion-view>
    </script>

    <script id="check-in.html" type="text/ng-template">
<<<<<<< HEAD
      <ion-view title="'Event Check-in'" hide-back-button="true">
        <ion-content class="has-header">
=======
      <ion-view title="Check-in">

        <ion-nav-buttons side="left">
          <button class="button button-icon icon ion-navicon" ng-click="sideMenuController.toggleLeft()"></button>
        </ion-nav-buttons>

        <ion-content has-header="true">
>>>>>>> ad866515
          <form class="list" ng-show="showForm">
            <div class="item item-divider">
              Attendee Info
            </div>
            <label class="item item-input">
              <input type="text" placeholder="First Name" ng-model="attendee.firstname">
            </label>
            <label class="item item-input">
              <input type="text" placeholder="Last Name" ng-model="attendee.lastname">
            </label>
            <div class="item item-divider">
              Shirt Size
            </div>
            <ion-radio ng-repeat="shirtSize in shirtSizes"
                   ng-value="shirtSize.value"
                   ng-model="attendee.shirtSize">
              {{ shirtSize.text }}
            </ion-radio>
            <div class="item item-divider">
              Lunch
            </div>
            <ion-toggle ng-model="attendee.vegetarian">
              Vegetarian
            </ion-toggle>
            <div class="padding">
              <button class="button button-block" ng-click="submit()">Checkin</button>
            </div>
          </form>

          <div ng-hide="showForm">
            <pre ng-bind="attendee | json"></pre>
            <a href="#/event/attendees">View attendees</a>
          </div>
        </ion-content>
      </ion-view>
    </script>

    <script id="attendees.html" type="text/ng-template">
<<<<<<< HEAD
      <ion-view title="'Event Attendees'">
        <ion-content class="has-header">
=======

      <ion-nav-buttons side="left">
        <button class="button button-icon icon ion-navicon" ng-click="sideMenuController.toggleLeft()"></button>
      </ion-nav-buttons>

      <ion-view title="Attendees">
        <ion-content has-header="true">
>>>>>>> ad866515
          <div class="list">
            <ion-toggle ng-repeat="attendee in attendees | orderBy:'firstname' | orderBy:'lastname'"
                    ng-model="attendee.arrived"
                    ng-change="arrivedChange(attendee)">
              {{ attendee.firstname }}
              {{ attendee.lastname }}
            </ion-toggle>
            <div class="item item-divider">
              Activity
            </div>
            <div class="item" ng-repeat="msg in activity">
              {{ msg }}
            </div>
          </div>
        </ion-content>
      </ion-view>
    </script>

    <script>
      angular.module('ionicApp', ['ionic'])

      .config(function($stateProvider, $urlRouterProvider) {

        $stateProvider
          .state('eventmenu', {
            url: "/event",
            abstract: true,
            templateUrl: "event-menu.html",
            controller: 'MainCtrl'
          })
          .state('eventmenu.home', {
            url: "/home",
            views: {
              'menuContent' :{
                templateUrl: "home.html"
              }
            }
          })
          .state('eventmenu.about', {
            url: "/about",
            views: {
              'menuContent' :{
                templateUrl: "about.html"
              }
            }
          })
          .state('eventmenu.checkin', {
            url: "/check-in",
            views: {
              'menuContent' :{
                templateUrl: "check-in.html",
                controller: "CheckinCtrl"
              }
            }
          })
          .state('eventmenu.attendees', {
            url: "/attendees",
            views: {
              'menuContent' :{
                templateUrl: "attendees.html",
                controller: "AttendeesCtrl"
              }
            }
          })

        $urlRouterProvider.otherwise("/event/home");
      })

      .controller('MainCtrl', function($scope) {
        console.log('MainCtrl');

        $scope.range = [];
        for (var i=0; i<100; i++) $scope.range.push(i);

        $scope.attendees = [
          { firstname: 'Nicolas', lastname: 'Cage' },
          { firstname: 'Jean-Claude', lastname: 'Van Damme' },
          { firstname: 'Keanu', lastname: 'Reeves' },
          { firstname: 'Steven', lastname: 'Seagal' },
          { firstname: 'Jeff', lastname: 'Goldblum' },
          { firstname: 'Brendan', lastname: 'Fraser' }
        ];
      })

      .controller('CheckinCtrl', function($scope) {
        $scope.showForm = true;

        $scope.shirtSizes = [
          { text: 'Large', value: 'L' },
          { text: 'Medium', value: 'M' },
          { text: 'Small', value: 'S' }
        ];

        $scope.attendee = {};
        $scope.submit = function() {
          if(!$scope.attendee.firstname) {
            alert('Info required');
            return;
          }
          $scope.showForm = false;
          $scope.attendees.push($scope.attendee);
        };

      })

      .controller('AttendeesCtrl', function($scope) {

        $scope.activity = [];
        $scope.arrivedChange = function(attendee) {
          var msg = attendee.firstname + ' ' + attendee.lastname;
          msg += (!attendee.arrived ? ' has arrived, ' : ' just left, ');
          msg += new Date().getMilliseconds();
          $scope.activity.push(msg);
          if($scope.activity.length > 3) {
            $scope.activity.splice(0, 1);
          }
        };

      });
    </script>
  </body>
</html>
<|MERGE_RESOLUTION|>--- conflicted
+++ resolved
@@ -1,22 +1,24 @@
 <html ng-app="ionicApp">
   <head>
     <meta charset="utf-8">
-    <title>Side Menus2</title>
+    <title>Side Menus</title>
     <meta name="viewport" content="initial-scale=1, maximum-scale=1, user-scalable=no, width=device-width">
     <link rel="stylesheet" href="../../../../dist/css/ionic.css">
     <script src="../../../../dist/js/ionic.bundle.js"></script>
   </head>
   <body>
 
-    <ion-nav-view animation="slide-left-right"></ion-nav-view>
+    <div>
+      <ion-nav-view></ion-nav-view>
+    </div>
 
     <script id="event-menu.html" type="text/ng-template">
       <ion-side-menus>
 
         <ion-pane ion-side-menu-content>
-          <ion-nav-bar class="bar-positive">
-            <ion-nav-back-button class="button-icon icon ion-ios7-arrow-back"></ion-nav-back-button>
-          </ion-nav-bar>
+          <ion-nav-bar class="bar-positive"
+                   back-button-type=""
+                   back-button-icon="ion-ios7-arrow-back"></ion-nav-bar>
           <ion-nav-view name="menuContent"></ion-nav-view>
         </ion-pane>
 
@@ -28,8 +30,14 @@
             <div class="list">
               <a nav-clear menu-close href="#/event/check-in" class="item">Check-in</a>
               <a nav-clear menu-close href="#/event/attendees" class="item">Attendees</a>
-              <a nav-clear menu-close href="#/event/about" class="item">About</a>
-              <a nav-clear menu-close href="#/event/home" class="item">Home</a>
+              <div class="item item-divider">
+                Range
+              </div>
+              <div class="range">
+                <i class="icon ion-volume-low"></i>
+                <input type="range" name="volume">
+                <i class="icon ion-volume-high"></i>
+              </div>
             </div>
           </ion-content>
         </ion-side-menu>
@@ -44,8 +52,7 @@
     </script>
 
     <script id="home.html" type="text/ng-template">
-<<<<<<< HEAD
-      <ion-view title="'Welcome'">
+      <ion-view title="Welcome">
         <ion-content class="has-header" padding="true">
           <p>Swipe to the right to reveal the left menu.</p>
           <div class="button" ng-click="sideMenuController.toggleLeft()" style="position: absolute; left: 100px; top: 200px;">
@@ -56,16 +63,11 @@
             <option>grade-b</option>
             <option>grade-c</option>
           </select>
-=======
-      <ion-view title="Home">
-
-        <ion-nav-buttons side="left">
-          <button class="button button-icon icon ion-navicon" ng-click="sideMenuController.toggleLeft()"></button>
-        </ion-nav-buttons>
->>>>>>> ad866515
-
-        <ion-content has-header="true" padding="true">
+
           <div class="list">
+            <div class="item">
+              <b>Body Class:</b> <span id="bodyClass"></span>
+            </div>
             <ion-item ion-item="item" ng-href="#" ng-click="itemClick()" ng-repeat="item in range">
               <strong>{{$index}}</strong>
               <b>:</b>
@@ -80,42 +82,14 @@
             </ion-item>
           </div>
 
+          <p>(On desktop click and drag from left to right)</p>
         </ion-content>
       </ion-view>
     </script>
 
-    <script id="about.html" type="text/ng-template">
-      <ion-view title="About">
-
-        <ion-nav-buttons side="left">
-          <button class="button button-icon icon ion-navicon" ng-click="sideMenuController.toggleLeft()"></button>
-        </ion-nav-buttons>
-
-        <ion-content has-header="true">
-          <p>This is the about page.</p>
-          <div class="list">
-            <a href="#/event/check-in" class="item">Check-in</a>
-            <a href="#/event/attendees" class="item">Attendees</a>
-            <a href="#/event/home" class="item">Home</a>
-          </div>
-
-        </ion-content>
-      </ion-view>
-    </script>
-
     <script id="check-in.html" type="text/ng-template">
-<<<<<<< HEAD
-      <ion-view title="'Event Check-in'" hide-back-button="true">
+      <ion-view title="Check-in" hide-back-button="true">
         <ion-content class="has-header">
-=======
-      <ion-view title="Check-in">
-
-        <ion-nav-buttons side="left">
-          <button class="button button-icon icon ion-navicon" ng-click="sideMenuController.toggleLeft()"></button>
-        </ion-nav-buttons>
-
-        <ion-content has-header="true">
->>>>>>> ad866515
           <form class="list" ng-show="showForm">
             <div class="item item-divider">
               Attendee Info
@@ -154,18 +128,8 @@
     </script>
 
     <script id="attendees.html" type="text/ng-template">
-<<<<<<< HEAD
-      <ion-view title="'Event Attendees'">
+      <ion-view title="Attendees">
         <ion-content class="has-header">
-=======
-
-      <ion-nav-buttons side="left">
-        <button class="button button-icon icon ion-navicon" ng-click="sideMenuController.toggleLeft()"></button>
-      </ion-nav-buttons>
-
-      <ion-view title="Attendees">
-        <ion-content has-header="true">
->>>>>>> ad866515
           <div class="list">
             <ion-toggle ng-repeat="attendee in attendees | orderBy:'firstname' | orderBy:'lastname'"
                     ng-model="attendee.arrived"
@@ -201,14 +165,6 @@
             views: {
               'menuContent' :{
                 templateUrl: "home.html"
-              }
-            }
-          })
-          .state('eventmenu.about', {
-            url: "/about",
-            views: {
-              'menuContent' :{
-                templateUrl: "about.html"
               }
             }
           })
@@ -236,6 +192,22 @@
 
       .controller('MainCtrl', function($scope) {
         console.log('MainCtrl');
+
+        $scope.data = {
+          grade: ''
+        };
+
+        $scope.closeMenu = function() {
+          $scope.sideMenuController.toggleLeft(false);
+        };
+
+        setTimeout(function(){
+          //document.getElementById('bodyClass').innerHTML = document.body.className;
+        }, 1500);
+
+        $scope.gradeChange = function(grade) {
+          document.body.className = grade;
+        };
 
         $scope.range = [];
         for (var i=0; i<100; i++) $scope.range.push(i);
