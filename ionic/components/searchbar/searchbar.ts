import {ElementRef, Renderer, Directive, Host, forwardRef, ViewChild, Output, EventEmitter} from 'angular2/core';
import {NgIf, NgClass, NgControl, FORM_DIRECTIVES} from 'angular2/common';

import {Ion} from '../ion';
import {Config} from '../../config/config';
import {ConfigComponent} from '../../config/decorators';
import {Icon} from '../icon/icon';
import {Button} from '../button/button';

/**
 * @name Searchbar
 * @module ionic
 * @description
 * Manages the display of a search bar which can be used to search or filter items.
 *
 * @usage
 * ```html
 * <ion-searchbar [(ngModel)]="defaultSearch"></ion-searchbar>
 * ```
 *
 * @property [placeholder] - sets input placeholder to value passed in
<<<<<<< HEAD
 * @property [hide-cancel-button] - hides the cancel button
 * @property [cancel-button-text] - sets the cancel button text to the value passed in
 * @property [cancel-action] - the function that gets called by clicking the cancel button
=======
 * @property [showCancel] - shows the cancel button based on boolean value passed in
 * @property [cancelText] - sets the cancel button text to the value passed in
 * @property [cancelAction] - the function that gets called by clicking the cancel button
>>>>>>> 9c0bcecc
 * @see {@link /docs/v2/components#search Search Component Docs}
 */
@ConfigComponent({
  selector: 'ion-searchbar',
  inputs: [
    'cancelAction',
    'hideCancelButton',
    'cancelButtonText'
  ],
  defaultInputs: {
    'placeholder': 'Search'
  },
  host: {
   '[class.searchbar-left-aligned]': 'shouldLeftAlign',
   '[class.searchbar-focused]': 'isFocused',
  },
  template:
    '<div class="searchbar-input-container">' +
      '<button (click)="cancelSearchbar($event, query)" clear dark class="searchbar-md-cancel"><icon arrow-back></icon></button>' +
      '<div class="searchbar-search-icon"></div>' +
<<<<<<< HEAD
      '<input [value]="query" class="searchbar-input" type="search" [attr.placeholder]="placeholder">' +
      '<button clear *ng-if="query" class="searchbar-clear-icon" (click)="clearInput()"></button>' +
    '</div>' +
    '<button clear (click)="cancelSearchbar($event)" [hidden]="hideCancelButton" class="searchbar-ios-cancel">{{cancelButtonText || "Cancel"}}</button>',
  directives: [FORM_DIRECTIVES, NgIf, NgClass, Icon, Button, forwardRef(() => SearchbarInput)]
=======
      '<input [(value)]="query" (focus)="inputFocused()" (blur)="inputBlurred()" ' +
      '(input)="inputChanged($event)" class="searchbar-input" type="search" [attr.placeholder]="placeholder">' +
      '<button clear *ngIf="query" class="searchbar-clear-icon" (click)="clearInput($event)"></button>' +
    '</div>' +
    '<button clear *ngIf="showCancel" (click)="cancelSearchbar($event, query)" class="searchbar-ios-cancel">{{cancelText}}</button>',
  directives: [FORM_DIRECTIVES, NgIf, NgClass, Icon, Button]
>>>>>>> 9c0bcecc
})
export class Searchbar extends Ion {
  @ViewChild(forwardRef(() => SearchbarInput)) searchbarInput;
  query: string;

  constructor(
    elementRef: ElementRef,
    config: Config,
    ngControl: NgControl,
    renderer: Renderer
  ) {
    super(elementRef, config);
    this.renderer = renderer;
    this.elementRef = elementRef;

    // If there is no control then we shouldn't do anything
    if (!ngControl) return;

    this.ngControl = ngControl;
    this.ngControl.valueAccessor = this;

    this.query = '';
  }

  /**
   * @private
   * On Initialization check for hideCancelButton
   */
  ngOnInit() {
    let hideCancelButton = this.hideCancelButton;
    if (typeof hideCancelButton === 'string') {
      this.hideCancelButton = (hideCancelButton === '' || hideCancelButton === 'true');
    }
  }

  /**
   * @private
   * After the view has initialized check if the searchbar has a value
   */
  ngAfterViewInit() {
    this.shouldLeftAlign = this.searchbarInput.value && this.searchbarInput.value.trim() != '';
  }

  /**
   * @private
   * Sets the searchbar to focused and aligned left on input focus.
   */
  inputFocused() {
    this.isFocused = true;
    this.shouldLeftAlign = true;
  }

  /**
   * @private
   * Sets the searchbar to not focused and checks if it should align left
   * based on whether there is a value in the searchbar or not on input blur.
   */
  inputBlurred() {
    this.isFocused = false;
    this.shouldLeftAlign = this.searchbarInput.value && this.searchbarInput.value.trim() != '';
  }

  /**
   * @private
   * Clears the input field and triggers the control change.
   */
  clearInput() {
    this.searchbarInput.writeValue('');
    this.searchbarInput.onChange('');
  }

  /**
   * @private
   * Blurs the input field, clears the input field and removes the left align
   * then calls the custom cancel function if the user passed one in.
   */
  cancelSearchbar(event, value) {
    this.searchbarInput.elementRef.nativeElement.blur();
    this.clearInput();
    this.shouldLeftAlign = false;

    this.cancelAction && this.cancelAction(event, value);
  }

    /**
    * @private
    * Clears the input field and triggers the control change.
    */
   updateQuery(value) {
     this.query = value;
   }
}

@Directive({
  selector: '.searchbar-input',
  host: {
    '(focus)': 'inputFocused()',
    '(blur)': 'inputBlurred()',
    '(keyup)': 'inputChanged($event)'
  }
})
export class SearchbarInput {
  @Output() input: EventEmitter<any> = new EventEmitter();

  constructor(
    @Host() searchbar: Searchbar,
    elementRef: ElementRef,
    renderer: Renderer
  ) {
    this.searchbar = searchbar;
    this.renderer = renderer;
    this.elementRef = elementRef;

    if (!searchbar.ngControl) return;

    this.onChange = (_) => {};
    this.onTouched = (_) => {};

    this.ngControl = searchbar.ngControl;
    this.ngControl.valueAccessor = this;
  }

  ngOnInit() {

  }

  /**
   * @private
   * Write a new value to the element.
   */
  writeValue(value) {
    this.value = value;
    if (typeof value === 'string') {
      this.searchbar.updateQuery(value);
    }
  }

  /**
   * @private
   * Set the function to be called when the control receives a change event.
   */
  registerOnChange(fn) {
    this.onChange = fn;
  }

  /**
   * @private
   * Set the function to be called when the control receives a touch event.
   */
  registerOnTouched(fn) {
    this.onTouched = fn;
  }

  /**
   * @private
   * Sets the Searchbar input to focused and aligned left on input focus.
   */
  inputFocused() {
    this.searchbar.inputFocused();
  }

  inputBlurred() {
    this.searchbar.inputBlurred();
  }

  inputChanged(event) {
    this.writeValue(event.target.value);
    this.onChange(event.target.value);
    this.input.emit(null);
  }

}<|MERGE_RESOLUTION|>--- conflicted
+++ resolved
@@ -19,15 +19,9 @@
  * ```
  *
  * @property [placeholder] - sets input placeholder to value passed in
-<<<<<<< HEAD
- * @property [hide-cancel-button] - hides the cancel button
- * @property [cancel-button-text] - sets the cancel button text to the value passed in
- * @property [cancel-action] - the function that gets called by clicking the cancel button
-=======
- * @property [showCancel] - shows the cancel button based on boolean value passed in
- * @property [cancelText] - sets the cancel button text to the value passed in
+ * @property [hideCancelButton] - hides the cancel button
+ * @property [cancelButtonText] - sets the cancel button text to the value passed in
  * @property [cancelAction] - the function that gets called by clicking the cancel button
->>>>>>> 9c0bcecc
  * @see {@link /docs/v2/components#search Search Component Docs}
  */
 @ConfigComponent({
@@ -48,20 +42,11 @@
     '<div class="searchbar-input-container">' +
       '<button (click)="cancelSearchbar($event, query)" clear dark class="searchbar-md-cancel"><icon arrow-back></icon></button>' +
       '<div class="searchbar-search-icon"></div>' +
-<<<<<<< HEAD
       '<input [value]="query" class="searchbar-input" type="search" [attr.placeholder]="placeholder">' +
-      '<button clear *ng-if="query" class="searchbar-clear-icon" (click)="clearInput()"></button>' +
+      '<button clear *ngIf="query" class="searchbar-clear-icon" (click)="clearInput()"></button>' +
     '</div>' +
     '<button clear (click)="cancelSearchbar($event)" [hidden]="hideCancelButton" class="searchbar-ios-cancel">{{cancelButtonText || "Cancel"}}</button>',
   directives: [FORM_DIRECTIVES, NgIf, NgClass, Icon, Button, forwardRef(() => SearchbarInput)]
-=======
-      '<input [(value)]="query" (focus)="inputFocused()" (blur)="inputBlurred()" ' +
-      '(input)="inputChanged($event)" class="searchbar-input" type="search" [attr.placeholder]="placeholder">' +
-      '<button clear *ngIf="query" class="searchbar-clear-icon" (click)="clearInput($event)"></button>' +
-    '</div>' +
-    '<button clear *ngIf="showCancel" (click)="cancelSearchbar($event, query)" class="searchbar-ios-cancel">{{cancelText}}</button>',
-  directives: [FORM_DIRECTIVES, NgIf, NgClass, Icon, Button]
->>>>>>> 9c0bcecc
 })
 export class Searchbar extends Ion {
   @ViewChild(forwardRef(() => SearchbarInput)) searchbarInput;
