--- conflicted
+++ resolved
@@ -30,13 +30,8 @@
     '<input type="checkbox" aria-hidden="true">' +
     '<div class="checkbox-icon"></div>' +
   '</div>' +
-<<<<<<< HEAD
   '<div class="item-content" id="{{labelId}}">' +
-    '<content></content>' +
-=======
-  '<div class="item-content">' +
     '<ng-content></ng-content>' +
->>>>>>> b42204d8
   '</div>'
 })
 export class Checkbox extends IonInputItem {
