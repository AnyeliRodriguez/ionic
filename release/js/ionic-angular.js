/*!
 * Copyright 2014 Drifty Co.
 * http://drifty.com/
 *
 * Ionic, v0.9.26
 * A powerful HTML5 mobile app framework.
 * http://ionicframework.com/
 *
 * By @maxlynch, @benjsperry, @adamdbradley <3
 *
 * Licensed under the MIT license. Please see LICENSE for more information.
 *
 */
;
/**
 * Create a wrapping module to ease having to include too many
 * modules.
 */
angular.module('ionic.service', [
  'ionic.service.bind',
  'ionic.service.platform',
  'ionic.service.actionSheet',
  'ionic.service.gesture',
  'ionic.service.loading',
  'ionic.service.modal',
  'ionic.service.popup',
  'ionic.service.templateLoad',
  'ionic.service.view',
  'ionic.decorator.location'
]);

// UI specific services and delegates
angular.module('ionic.ui.service', [
  'ionic.ui.service.scrollDelegate',
  'ionic.ui.service.slideBoxDelegate',
  'ionic.ui.service.sideMenuDelegate',
]);

angular.module('ionic.ui', [
                            'ionic.ui.content',
                            'ionic.ui.scroll',
                            'ionic.ui.tabs',
                            'ionic.ui.viewState',
                            'ionic.ui.header',
                            'ionic.ui.sideMenu',
                            'ionic.ui.slideBox',
                            'ionic.ui.list',
                            'ionic.ui.checkbox',
                            'ionic.ui.toggle',
                            'ionic.ui.radio',
                            'ionic.ui.touch'
                           ]);


angular.module('ionic', [
    'ionic.service',
    'ionic.ui.service',
    'ionic.ui',

    // Angular deps
    'ngAnimate',
    'ngSanitize',
    'ui.router'
]);
;

angular.element.prototype.addClass = function(cssClasses) {
  var x, y, cssClass, el, splitClasses, existingClasses;
  if (cssClasses && cssClasses != 'ng-scope' && cssClasses != 'ng-isolate-scope') {
    for(x=0; x<this.length; x++) {
      el = this[x];
      if(el.setAttribute) {

        if(cssClasses.indexOf(' ') < 0) {
          el.classList.add(cssClasses);
        } else {
          existingClasses = (' ' + (el.getAttribute('class') || '') + ' ')
            .replace(/[\n\t]/g, " ");
          splitClasses = cssClasses.split(' ');

          for (y=0; y<splitClasses.length; y++) {
            cssClass = splitClasses[y].trim();
            if (existingClasses.indexOf(' ' + cssClass + ' ') === -1) {
              existingClasses += cssClass + ' ';
            }
          }
          el.setAttribute('class', existingClasses.trim());
        }
      }
    }
  }
  return this;
};

angular.element.prototype.removeClass = function(cssClasses) {
  var x, y, splitClasses, cssClass, el;
  if (cssClasses) {
    for(x=0; x<this.length; x++) {
      el = this[x];
      if(el.getAttribute) {
        if(cssClasses.indexOf(' ') < 0) {
          el.classList.remove(cssClasses);
        } else {
          splitClasses = cssClasses.split(' ');

          for (y=0; y<splitClasses.length; y++) {
            cssClass = splitClasses[y];
            el.setAttribute('class', (
                (" " + (el.getAttribute('class') || '') + " ")
                .replace(/[\n\t]/g, " ")
                .replace(" " + cssClass.trim() + " ", " ")).trim()
            );
          }
        }
      }
    }
  }
  return this;
};;
angular.module('ionic.decorator.location', [])

.config(['$provide', function($provide) {
  $provide.decorator('$location', ['$delegate', '$timeout', $LocationDecorator]);
}]);

function $LocationDecorator($location, $timeout) {

  $location.__hash = $location.hash;
  //Fix: first time window.location.hash is set, the scrollable area
  //found nearest to body's scrollTop is set to scroll to an element
  //with that ID.
  $location.hash = function(value) {
    if (angular.isDefined(value)) {
      $timeout(function() {
        var scroll = document.querySelector('.scroll-content');
        if (scroll)
          scroll.scrollTop = 0;
      }, 0, false);
    }
    return $location.__hash(value);
  };

  return $location;
}
;
(function() {
'use strict';

angular.module('ionic.ui.service.scrollDelegate', [])

.factory('$ionicScrollDelegate', ['$rootScope', '$timeout', '$q', '$anchorScroll', '$location', '$document', function($rootScope, $timeout, $q, $anchorScroll, $location, $document) {
  return {
    /**
     * Trigger a scroll-to-top event on child scrollers.
     */
    scrollTop: function(animate) {
      $rootScope.$broadcast('scroll.scrollTop', animate);
    },
    scrollBottom: function(animate) {
      $rootScope.$broadcast('scroll.scrollBottom', animate);
    },
    scrollTo: function(left, top, animate) {
      $rootScope.$broadcast('scroll.scrollTo', left, top, animate);
    },
    resize: function() {
      $rootScope.$broadcast('scroll.resize');
    },
    anchorScroll: function(animate) {
      $rootScope.$broadcast('scroll.anchorScroll', animate);
    },
    tapScrollToTop: function(element, animate) {
      var _this = this;
      if (!angular.isDefined(animate)) {
        animate = true;
      }

      ionic.on('tap', function(e) {
        var target = e.target;
        //Don't scroll to top for a button click
        if (ionic.DomUtil.getParentOrSelfWithClass(target, 'button')) {
          return;
        }

        var el = element[0];
        var bounds = el.getBoundingClientRect();

        if(ionic.DomUtil.rectContains(e.gesture.touches[0].pageX, e.gesture.touches[0].pageY, bounds.left, bounds.top, bounds.left + bounds.width, bounds.top + 20)) {
          _this.scrollTop(animate);
        }
      }, element[0]);
    },

    finishRefreshing: function($scope) {
      $scope.$broadcast('scroll.refreshComplete');
    },

    /**
     * Attempt to get the current scroll view in scope (if any)
     *
     * Note: will not work in an isolated scope context.
     */
    getScrollView: function($scope) {
      return $scope.scrollView;
    },

    /**
     * Register a scope and scroll view for scroll event handling.
     * $scope {Scope} the scope to register and listen for events
     */
    register: function($scope, $element, scrollView) {

      var scrollEl = $element[0];

      function scrollViewResize() {
        // Run the resize after this digest
        return $timeout(function() {
          scrollView.resize();
        });
      }

      $element.on('scroll', function(e) {
        var detail = (e.originalEvent || e).detail || {};

        $scope.$onScroll && $scope.$onScroll({
          event: e,
          scrollTop: detail.scrollTop || 0,
          scrollLeft: detail.scrollLeft || 0
        });

      });

      $scope.$parent.$on('scroll.resize', scrollViewResize);

      // Called to stop refreshing on the scroll view
      $scope.$parent.$on('scroll.refreshComplete', function(e) {
        scrollView.finishPullToRefresh();
      });

      $scope.$parent.$on('scroll.anchorScroll', function(e, animate) {
        scrollViewResize().then(function() {
          var hash = $location.hash();
          var elm;
          if (hash && (elm = document.getElementById(hash)) ) {
            var scroll = ionic.DomUtil.getPositionInParent(elm, scrollEl);
            scrollView.scrollTo(scroll.left, scroll.top, !!animate);
          } else {
            scrollView.scrollTo(0,0, !!animate);
          }
        });
      });

      $scope.$parent.$on('scroll.scrollTo', function(e, left, top, animate) {
        scrollViewResize().then(function() {
          scrollView.scrollTo(left, top, !!animate);
        });
      });
      $scope.$parent.$on('scroll.scrollTop', function(e, animate) {
        scrollViewResize().then(function() {
          scrollView.scrollTo(0, 0, !!animate);
        });
      });
      $scope.$parent.$on('scroll.scrollBottom', function(e, animate) {
        scrollViewResize().then(function() {
          var sv = scrollView;
          if (sv) {
            var max = sv.getScrollMax();
            sv.scrollTo(max.left, max.top, !!animate);
          }
        });
      });
    }
  };
}]);

})(ionic);
;
(function() {
'use strict';

angular.module('ionic.ui.service.sideMenuDelegate', [])

.factory('$ionicSideMenuDelegate', ['$rootScope', '$timeout', '$q', function($rootScope, $timeout, $q) {
  return {
    getSideMenuController: function($scope) {
      return $scope.sideMenuController;
    },
    close: function($scope) {
      if($scope.sideMenuController) {
        $scope.sideMenuController.close();
      }
    },
    toggleLeft: function($scope) {
      if($scope.sideMenuController) {
        $scope.sideMenuController.toggleLeft();
      }
    },
    toggleRight: function($scope) {
      if($scope.sideMenuController) {
        $scope.sideMenuController.toggleRight();
      }
    },
    openLeft: function($scope) {
      if($scope.sideMenuController) {
        $scope.sideMenuController.openPercentage(100);
      }
    },
    openRight: function($scope) {
      if($scope.sideMenuController) {
        $scope.sideMenuController.openPercentage(-100);
      }
    }
  };
}]);

})();
;
(function() {
'use strict';

angular.module('ionic.ui.service.slideBoxDelegate', [])

.factory('$ionicSlideBoxDelegate', ['$rootScope', '$timeout', function($rootScope, $timeout) {
  return {
    /**
     * Trigger a slidebox to update and resize itself
     */
    update: function(animate) {
      $rootScope.$broadcast('slideBox.update');
    },

    register: function($scope, $element) {
      $scope.$parent.$on('slideBox.update', function(e) {
        if(e.defaultPrevented) {
          return;
        }
        $timeout(function() {
          $scope.$parent.slideBox.setup();
        });
        e.preventDefault();
      });
    }
  };
}]);

})(ionic);
;
angular.module('ionic.service.actionSheet', ['ionic.service.templateLoad', 'ionic.service.platform', 'ionic.ui.actionSheet', 'ngAnimate'])

.factory('$ionicActionSheet', ['$rootScope', '$document', '$compile', '$animate', '$timeout',
    '$ionicTemplateLoader', '$ionicPlatform',
    function($rootScope, $document, $compile, $animate, $timeout, $ionicTemplateLoader, $ionicPlatform) {

  return {
    /**
     * Load an action sheet with the given template string.
     *
     * A new isolated scope will be created for the 
     * action sheet and the new element will be appended into the body.
     *
     * @param {object} opts the options for this ActionSheet (see docs)
     */
    show: function(opts) {
      var scope = $rootScope.$new(true);

      angular.extend(scope, opts);

      // Compile the template
      var element = $compile('<ion-action-sheet buttons="buttons"></ion-action-sheet>')(scope);

      // Grab the sheet element for animation
      var sheetEl = angular.element(element[0].querySelector('.action-sheet-wrapper'));

      var hideSheet = function(didCancel) {
        $animate.leave(sheetEl, function() {
          if(didCancel) {
            opts.cancel();
          }
        });
        
        $animate.removeClass(element, 'active', function() {
          scope.$destroy();
        });

        $document[0].body.classList.remove('action-sheet-open');
      };

      var onHardwareBackButton = function() {
        hideSheet();
      };

      scope.$on('$destroy', function() {
        $ionicPlatform.offHardwareBackButton(onHardwareBackButton);
      });

      // Support Android back button to close
      $ionicPlatform.onHardwareBackButton(onHardwareBackButton);

      scope.cancel = function() {
        hideSheet(true);
      };

      scope.buttonClicked = function(index) {
        // Check if the button click event returned true, which means
        // we can close the action sheet
        if((opts.buttonClicked && opts.buttonClicked(index)) === true) {
          hideSheet(false);
        }
      };

      scope.destructiveButtonClicked = function() {
        // Check if the destructive button click event returned true, which means
        // we can close the action sheet
        if((opts.destructiveButtonClicked && opts.destructiveButtonClicked()) === true) {
          hideSheet(false);
        }
      };

      $document[0].body.appendChild(element[0]);

      $document[0].body.classList.add('action-sheet-open');

      var sheet = new ionic.views.ActionSheet({el: element[0] });
      scope.sheet = sheet;

      $animate.addClass(element, 'active');
      $animate.enter(sheetEl, element, null, function() {
      });

      return sheet;
    }
  };

}]);
;
angular.module('ionic.service.bind', [])
.factory('$ionicBind', ['$parse', '$interpolate', function($parse, $interpolate) {
  var LOCAL_REGEXP = /^\s*([@=&])(\??)\s*(\w*)\s*$/;
  return function(scope, attrs, bindDefinition) {
    angular.forEach(bindDefinition || {}, function (definition, scopeName) {
      //Adapted from angular.js $compile
      var match = definition.match(LOCAL_REGEXP) || [],
        attrName = match[3] || scopeName,
        mode = match[1], // @, =, or &
        parentGet,
        unwatch;

      switch(mode) {
        case '@':
          if (!attrs[attrName]) {
            return;
          }
          attrs.$observe(attrName, function(value) {
            scope[scopeName] = value;
          });
          // we trigger an interpolation to ensure
          // the value is there for use immediately
          if (attrs[attrName]) {
            scope[scopeName] = $interpolate(attrs[attrName])(scope);
          }
          break;

        case '=':
          if (!attrs[attrName]) {
            return;
          }
          unwatch = scope.$watch(attrs[attrName], function(value) {
            scope[scopeName] = value;
          });
          //Destroy parent scope watcher when this scope is destroyed
          scope.$on('$destroy', unwatch);
          break;

        case '&':
          /* jshint -W044 */
          if (attrs[attrName] && attrs[attrName].match(RegExp(scopeName + '\(.*?\)'))) {
            throw new Error('& expression binding "' + scopeName + '" looks like it will recursively call "' +
                          attrs[attrName] + '" and cause a stack overflow! Please choose a different scopeName.');
          }
          parentGet = $parse(attrs[attrName]);
          scope[scopeName] = function(locals) {
            return parentGet(scope, locals);
          };
          break;
      }
    });
  };
}]);
;
angular.module('ionic.service.gesture', [])

.factory('$ionicGesture', [function() {
  return {
    on: function(eventType, cb, $element) {
      return window.ionic.onGesture(eventType, cb, $element[0]);
    },
    off: function(gesture, eventType, cb) {
      return window.ionic.offGesture(gesture, eventType, cb);
    }
  };
}]);
;
angular.module('ionic.service.loading', ['ionic.ui.loading'])

.factory('$ionicLoading', ['$rootScope', '$document', '$compile', function($rootScope, $document, $compile) {
  return {
    /**
     * Load an action sheet with the given template string.
     *
     * A new isolated scope will be created for the
     * action sheet and the new element will be appended into the body.
     *
     * @param {object} opts the options for this ActionSheet (see docs)
     */
    show: function(opts) {
      var defaults = {
        content: '',
        animation: 'fade-in',
        showBackdrop: true,
        maxWidth: 200,
        showDelay: 0
      };

      opts = angular.extend(defaults, opts);

      var scope = $rootScope.$new(true);
      angular.extend(scope, opts);

      // Make sure there is only one loading element on the page at one point in time
      var existing = angular.element($document[0].querySelector('.loading-backdrop'));
      if(existing.length) {
        existing.remove();
      }

      // Compile the template
      var element = $compile('<ion-loading>' + opts.content + '</ion-loading>')(scope);

      $document[0].body.appendChild(element[0]);

      var loading = new ionic.views.Loading({
        el: element[0],
        maxWidth: opts.maxWidth,
        showDelay: opts.showDelay
      });

      loading.show();

      scope.loading = loading;

      return loading;
    }
  };
}]);
;
angular.module('ionic.service.modal', ['ionic.service.templateLoad', 'ionic.service.platform', 'ngAnimate'])


.factory('$ionicModal', ['$rootScope', '$document', '$compile', '$animate', '$q', '$timeout', '$ionicPlatform', '$ionicTemplateLoader', function($rootScope, $document, $compile, $animate, $q, $timeout, $ionicPlatform, $ionicTemplateLoader) {
  var ModalView = ionic.views.Modal.inherit({
    initialize: function(opts) {
      ionic.views.Modal.prototype.initialize.call(this, opts);
      this.animation = opts.animation || 'slide-in-up';
    },
    // Show the modal
    show: function() {
      var self = this;
      var element = angular.element(this.el);

      document.body.classList.add('modal-open');

      self._isShown = true;

      if(!element.parent().length) {
        element.addClass(this.animation);
        $animate.enter(element, angular.element($document[0].body), null, function() {
        });
        ionic.views.Modal.prototype.show.call(self);
      } else {
        $animate.addClass(element, this.animation, function() {
        });
      }

      if(!this.didInitEvents) {
        var onHardwareBackButton = function() {
          self.hide();
        };

        self.scope.$on('$destroy', function() {
          $ionicPlatform.offHardwareBackButton(onHardwareBackButton);
        });

        // Support Android back button to close
        $ionicPlatform.onHardwareBackButton(onHardwareBackButton);

        this.didInitEvents = true;
      }

      this.scope.$parent.$broadcast('modal.shown', this);

    },
    // Hide the modal
    hide: function() {
      this._isShown = false;
      var element = angular.element(this.el);
      $animate.removeClass(element, this.animation, function() {
        onHideModal(element[0]);
      });

      ionic.views.Modal.prototype.hide.call(this);

      this.scope.$parent.$broadcast('modal.hidden', this);
    },

    // Remove and destroy the modal scope
    remove: function() {
      var self  = this,
          element = angular.element(this.el);
      this._isShown = false;
      $animate.leave(angular.element(this.el), function() {
        onHideModal(element[0]);
        self.scope.$parent.$broadcast('modal.removed', self);
        self.scope.$destroy();
      });
    },

    isShown: function() {
      return !!this._isShown;
    }
  });

  function onHideModal(element) {
    document.body.classList.remove('modal-open');
  }

  var createModal = function(templateString, options) {
    // Create a new scope for the modal
    var scope = options.scope && options.scope.$new() || $rootScope.$new(true);

    // Compile the template
    var element = $compile(templateString)(scope);

    options.el = element[0];
    var modal = new ModalView(options);

    modal.scope = scope;

    // If this wasn't a defined scope, we can assign 'modal' to the isolated scope
    // we created
    if(!options.scope) {
      scope.modal = modal;
    }

    return modal;
  };

  return {
    /**
     * Load a modal with the given template string.
     *
     * A new isolated scope will be created for the
     * modal and the new element will be appended into the body.
     */
    fromTemplate: function(templateString, options) {
      var modal = createModal(templateString, options || {});
      return modal;
    },
    fromTemplateUrl: function(url, cb, options) {
      return $ionicTemplateLoader.load(url).then(function(templateString) {
        var modal = createModal(templateString, options || {});
        cb ? cb(modal) : null;
        return modal;
      });
    },
  };
}]);
;
(function(ionic) {'use strict';

angular.module('ionic.service.platform', [])

/**
 * The platformProvider makes it easy to set and detect which platform
 * the app is currently running on. It has some auto detection built in
 * for PhoneGap and Cordova. This provider also takes care of
 * initializing some defaults that depend on the platform, such as the
 * height of header bars on iOS 7.
 */
.provider('$ionicPlatform', function() {

  return {
    $get: ['$q', function($q) {
      return {
        /**
         * Some platforms have hardware back buttons, so this is one way to bind to it.
         *
         * @param {function} cb the callback to trigger when this event occurs
         */
        onHardwareBackButton: function(cb) {
          ionic.Platform.ready(function() {
            document.addEventListener('backbutton', cb, false);
          });
        },

        /**
         * Remove an event listener for the backbutton.
         *
         * @param {function} fn the listener function that was originally bound.
         */
        offHardwareBackButton: function(fn) {
          ionic.Platform.ready(function() {
            document.removeEventListener('backbutton', fn);
          });
        },

        is: function(type) {
          return ionic.Platform.is(type);
        },

        /**
         * Trigger a callback once the device is ready, or immediately if the device is already
         * ready.
         */
        ready: function(cb) {
          var q = $q.defer();

          ionic.Platform.ready(function(){
            q.resolve();
            cb();
          });

          return q.promise;
        }
      };
    }]
  };
  
});

})(ionic);
;
angular.module('ionic.service.popup', ['ionic.service.templateLoad'])


.factory('$ionicPopup', ['$rootScope', '$document', '$compile', 'TemplateLoader', function($rootScope, $document, $compile, TemplateLoader) {

  var getPopup = function() {
    // Make sure there is only one loading element on the page at one point in time
    var existing = angular.element($document[0].querySelector('.popup'));
    if(existing.length) {
      var scope = existing.scope();
      if(scope.popup) {
        return scope;
      }
    }
  };

  return {
    alert: function(message, $scope) {

      // If there is an existing popup, just show that one
      var existing = getPopup();
      if(existing) {
        return existing.popup.alert(message);
      }

      var defaults = {
        title: message,
        animation: 'fade-in',
      };

      opts = angular.extend(defaults, opts);

      var scope = $scope && $scope.$new() || $rootScope.$new(true);
      angular.extend(scope, opts);

      // Compile the template
      var element = $compile('<popup>' + opts.content + '</popup>')(scope);
      $document[0].body.appendChild(element[0]);

      var popup = new ionic.views.Popup({el: element[0] });
      popup.alert(message);

      scope.popup = popup;

      return popup;
    },
    confirm: function(cb) {
    },
    prompt: function(cb) {
    },
    show: function(data) {
      // data.title
      // data.template
      // data.buttons
    }
  };
}]);
;
angular.module('ionic.service.templateLoad', [])

.factory('$ionicTemplateLoader', ['$q', '$http', '$templateCache', function($q, $http, $templateCache) {
  return {
    load: function(url) {
      return $http.get(url, {cache: $templateCache})
      .then(function(response) {
        return response.data && response.data.trim();
      });
    }
  };
}]);
;
angular.module('ionic.service.view', ['ui.router', 'ionic.service.platform'])


.run(     ['$rootScope', '$state', '$location', '$document', '$animate', '$ionicPlatform',
  function( $rootScope,   $state,   $location,   $document,   $animate,   $ionicPlatform) {

  // init the variables that keep track of the view history
  $rootScope.$viewHistory = {
    histories: { root: { historyId: 'root', parentHistoryId: null, stack: [], cursor: -1 } },
    backView: null,
    forwardView: null,
    currentView: null,
    disabledRegistrableTagNames: []
  };

  $rootScope.$on('viewState.changeHistory', function(e, data) {
    if(!data) return;

    var hist = (data.historyId ? $rootScope.$viewHistory.histories[ data.historyId ] : null );
    if(hist && hist.cursor > -1 && hist.cursor < hist.stack.length) {
      // the history they're going to already exists
      // go to it's last view in its stack
      var view = hist.stack[ hist.cursor ];
      return view.go(data);
    }

    // this history does not have a URL, but it does have a uiSref
    // figure out its URL from the uiSref
    if(!data.url && data.uiSref) {
      data.url = $state.href(data.uiSref);
    }

    if(data.url) {
      // don't let it start with a #, messes with $location.url()
      if(data.url.indexOf('#') === 0) {
        data.url = data.url.replace('#', '');
      }
      if(data.url !== $location.url()) {
        // we've got a good URL, ready GO!
        $location.url(data.url);
      }
    }
  });

  // Set the document title when a new view is shown
  $rootScope.$on('viewState.viewEnter', function(e, data) {
    if(data && data.title) {
      $document[0].title = data.title;
    }
  });

  // Triggered when devices with a hardware back button (Android) is clicked by the user
  // This is a Cordova/Phonegap platform specifc method
  function onHardwareBackButton(e) {
    if($rootScope.$viewHistory.backView) {
      // there is a back view, go to it
      $rootScope.$viewHistory.backView.go();
    } else {
      // there is no back view, so close the app instead
      ionic.Platform.exitApp();
    }
    e.preventDefault();
    return false;
  }
  $ionicPlatform.onHardwareBackButton(onHardwareBackButton);

}])

.factory('$ionicViewService', ['$rootScope', '$state', '$location', '$window', '$injector',
                      function( $rootScope,   $state,   $location,   $window,   $injector) {
  var $animate = $injector.has('$animate') ? $injector.get('$animate') : false;

  var View = function(){};
  View.prototype.initialize = function(data) {
    if(data) {
      for(var name in data) this[name] = data[name];
      return this;
    }
    return null;
  };
  View.prototype.go = function() {

    if(this.stateName) {
      return $state.go(this.stateName, this.stateParams);
    }

    if(this.url && this.url !== $location.url()) {

      if($rootScope.$viewHistory.backView === this) {
        return $window.history.go(-1);
      } else if($rootScope.$viewHistory.forwardView === this) {
        return $window.history.go(1);
      }

      $location.url(this.url);
      return;
    }

    return null;
  };
  View.prototype.destory = function() {
    if(this.scope) {
      this.scope.destory && this.scope.destory();
      this.scope = null;
    }
  };

  function createViewId(stateId) {
    return ionic.Utils.nextUid();
  }

  return {

    register: function(containerScope, element) {

      var viewHistory = $rootScope.$viewHistory,
          currentStateId = this.getCurrentStateId(),
          hist = this._getHistory(containerScope),
          currentView = viewHistory.currentView,
          backView = viewHistory.backView,
          forwardView = viewHistory.forwardView,
          rsp = {
            viewId: null,
            navAction: null,
            navDirection: null,
            historyId: hist.historyId
          };

      if(element && !this.isTagNameRegistrable(element)) {
        // first check to see if this element can even be registered as a view.
        // Certain tags are only containers for views, but are not views themselves.
        // For example, the <ion-tabs> directive contains a <ion-tab> and the <ion-tab> is the
        // view, but the <ion-tabs> directive itself should not be registered as a view.
        rsp.navAction = 'disabledByTagName';
        return rsp;
      }

      if(currentView &&
         currentView.stateId === currentStateId &&
         currentView.historyId === hist.historyId) {
        // do nothing if its the same stateId in the same history
        rsp.navAction = 'noChange';
        return rsp;
      }

      if(viewHistory.forcedNav) {
        // we've previously set exactly what to do
        ionic.Utils.extend(rsp, viewHistory.forcedNav);
        $rootScope.$viewHistory.forcedNav = null;

      } else if(backView && backView.stateId === currentStateId) {
        // they went back one, set the old current view as a forward view
        rsp.viewId = backView.viewId;
        rsp.navAction = 'moveBack';
        currentView.scrollValues = {}; //when going back, erase scrollValues
        if(backView.historyId === currentView.historyId) {
          // went back in the same history
          rsp.navDirection = 'back';
        }

      } else if(forwardView && forwardView.stateId === currentStateId) {
        // they went to the forward one, set the forward view to no longer a forward view
        rsp.viewId = forwardView.viewId;
        rsp.navAction = 'moveForward';
        if(forwardView.historyId === currentView.historyId) {
          rsp.navDirection = 'forward';
        }

        var parentHistory = this._getParentHistoryObj(containerScope);
        if(forwardView.historyId && parentHistory.scope) {
          // if a history has already been created by the forward view then make sure it stays the same
          parentHistory.scope.$historyId = forwardView.historyId;
          rsp.historyId = forwardView.historyId;
        }

      } else if(currentView && currentView.historyId !== hist.historyId &&
                hist.cursor > -1 && hist.stack.length > 0 && hist.cursor < hist.stack.length &&
                hist.stack[hist.cursor].stateId === currentStateId) {
        // they just changed to a different history and the history already has views in it
        rsp.viewId = hist.stack[hist.cursor].viewId;
        rsp.navAction = 'moveBack';

      } else {

        // set a new unique viewId
        rsp.viewId = createViewId(currentStateId);

        if(currentView) {
          // set the forward view if there is a current view (ie: if its not the first view)
          currentView.forwardViewId = rsp.viewId;

          // its only moving forward if its in the same history
          if(hist.historyId === currentView.historyId) {
            rsp.navDirection = 'forward';
          }
          rsp.navAction = 'newView';

          // check if there is a new forward view
          if(forwardView && currentView.stateId !== forwardView.stateId) {
            // they navigated to a new view but the stack already has a forward view
            // since its a new view remove any forwards that existed
            var forwardsHistory = this._getView(forwardView.historyId);
            if(forwardsHistory) {
              // the forward has a history
              for(var x=forwardsHistory.stack.length - 1; x >= forwardView.index; x--) {
                // starting from the end destory all forwards in this history from this point
                forwardsHistory.stack[x].destory();
                forwardsHistory.stack.splice(x);
              }
            }
          }

        } else {
          // there's no current view, so this must be the initial view
          rsp.navAction = 'initialView';
        }

        // add the new view to the stack
        viewHistory.histories[rsp.viewId] = this.createView({
          viewId: rsp.viewId,
          index: hist.stack.length,
          historyId: hist.historyId,
          backViewId: (currentView && currentView.viewId ? currentView.viewId : null),
          forwardViewId: null,
          stateId: currentStateId,
          stateName: this.getCurrentStateName(),
          stateParams: this.getCurrentStateParams(),
          url: $location.url(),
          scrollValues: null
        });

        // add the new view to this history's stack
        hist.stack.push(viewHistory.histories[rsp.viewId]);
      }

      this.setNavViews(rsp.viewId);

      hist.cursor = viewHistory.currentView.index;

      return rsp;
    },

    setNavViews: function(viewId) {
      var viewHistory = $rootScope.$viewHistory;

      viewHistory.currentView = this._getView(viewId);
      viewHistory.backView = this._getBackView(viewHistory.currentView);
      viewHistory.forwardView = this._getForwardView(viewHistory.currentView);

      $rootScope.$broadcast('$viewHistory.historyChange', {
        showBack: (viewHistory.backView && viewHistory.backView.historyId === viewHistory.currentView.historyId)
      });
    },

    registerHistory: function(scope) {
      scope.$historyId = ionic.Utils.nextUid();
    },

    createView: function(data) {
      var newView = new View();
      return newView.initialize(data);
    },

    getCurrentView: function() {
      return $rootScope.$viewHistory.currentView;
    },

    getBackView: function() {
      return $rootScope.$viewHistory.backView;
    },

    getForwardView: function() {
      return $rootScope.$viewHistory.forwardView;
    },

    getNavDirection: function() {
      return $rootScope.$viewHistory.navDirection;
    },

    getCurrentStateName: function() {
      return ($state && $state.current ? $state.current.name : null);
    },

    isCurrentStateNavView: function(navView) {
      return ($state &&
              $state.current &&
              $state.current.views &&
              $state.current.views[navView] ? true : false);
    },

    getCurrentStateParams: function() {
      var rtn;
      if ($state && $state.params) {
        for(var key in $state.params) {
          if($state.params.hasOwnProperty(key)) {
            rtn = rtn || {};
            rtn[key] = $state.params[key];
          }
        }
      }
      return rtn;
    },

    getCurrentStateId: function() {
      var id;
      if($state && $state.current && $state.current.name) {
        id = $state.current.name;
        if($state.params) {
          for(var key in $state.params) {
            if($state.params.hasOwnProperty(key) && $state.params[key]) {
              id += "_" + key + "=" + $state.params[key];
            }
          }
        }
        return id;
      }
      // if something goes wrong make sure its got a unique stateId
      return ionic.Utils.nextUid();
    },

    goToHistoryRoot: function(historyId) {
      if(historyId) {
        var hist = $rootScope.$viewHistory.histories[ historyId ];
        if(hist && hist.stack.length) {
          if($rootScope.$viewHistory.currentView && $rootScope.$viewHistory.currentView.viewId === hist.stack[0].viewId) {
            return;
          }
          $rootScope.$viewHistory.forcedNav = {
            viewId: hist.stack[0].viewId,
            navAction: 'moveBack',
            navDirection: 'back'
          };
          hist.stack[0].go();
        }
      }
    },

    _getView: function(viewId) {
      return (viewId ? $rootScope.$viewHistory.histories[ viewId ] : null );
    },

    _getBackView: function(view) {
      return (view ? this._getView(view.backViewId) : null );
    },

    _getForwardView: function(view) {
      return (view ? this._getView(view.forwardViewId) : null );
    },

    _getHistory: function(scope) {
      var histObj = this._getParentHistoryObj(scope);

      if( !$rootScope.$viewHistory.histories[ histObj.historyId ] ) {
        // this history object exists in parent scope, but doesn't
        // exist in the history data yet
        $rootScope.$viewHistory.histories[ histObj.historyId ] = {
          historyId: histObj.historyId,
          parentHistoryId: this._getParentHistoryObj(histObj.scope.$parent).historyId,
          stack: [],
          cursor: -1
        };
      }

      return $rootScope.$viewHistory.histories[ histObj.historyId ];
    },

    _getParentHistoryObj: function(scope) {
      var parentScope = scope;
      while(parentScope) {
        if(parentScope.hasOwnProperty('$historyId')) {
          // this parent scope has a historyId
          return { historyId: parentScope.$historyId, scope: parentScope };
        }
        // nothing found keep climbing up
        parentScope = parentScope.$parent;
      }
      // no history for for the parent, use the root
      return { historyId: 'root', scope: $rootScope };
    },

    getRenderer: function(navViewElement, navViewAttrs, navViewScope) {
      var service = this;
      var registerData;
      var doAnimation;

      // climb up the DOM and see which animation classname to use, if any
      var animationClass = angular.isDefined(navViewScope.$nextAnimation) ?
        navViewScope.$nextAnimation :
        getParentAnimationClass(navViewElement[0]);

      navViewScope.$nextAnimation = undefined;

      function getParentAnimationClass(el) {
        var className = '';
        while(!className && el) {
          className = el.getAttribute('animation');
          el = el.parentElement;
        }
        return className;
      }

      function setAnimationClass() {
        // add the animation CSS class we're gonna use to transition between views
        if (animationClass) {
          navViewElement[0].classList.add(animationClass);
        }

        if(registerData.navDirection === 'back') {
          // animate like we're moving backward
          navViewElement[0].classList.add('reverse');
        } else {
          // defaults to animate forward
          // make sure the reverse class isn't already added
          navViewElement[0].classList.remove('reverse');
        }
      }

      return function(shouldAnimate) {

        return {

          enter: function(element) {

            if(doAnimation && shouldAnimate) {
              // enter with an animation
              setAnimationClass();

              element.addClass('ng-enter');
              document.body.classList.add('disable-pointer-events');

              $animate.enter(element, navViewElement, null, function() {
                document.body.classList.remove('disable-pointer-events');
                if (animationClass) {
                  navViewElement[0].classList.remove(animationClass);
                }
              });
              return;
            }

            // no animation
            navViewElement.append(element);
          },

          leave: function() {
            var element = navViewElement.contents();

            if(doAnimation && shouldAnimate) {
              // leave with an animation
              setAnimationClass();

              $animate.leave(element, function() {
                element.remove();
              });
              return;
            }

            // no animation
            element.remove();
          },

          register: function(element) {
            // register a new view
            registerData = service.register(navViewScope, element);
            doAnimation = (animationClass !== null && registerData.navDirection !== null);
            return registerData;
          }

        };
      };
    },

    disableRegisterByTagName: function(tagName) {
      // not every element should animate betwee transitions
      // For example, the <ion-tabs> directive should not animate when it enters,
      // but instead the <ion-tabs> directve would just show, and its children
      // <ion-tab> directives would do the animating, but <ion-tabs> itself is not a view
      $rootScope.$viewHistory.disabledRegistrableTagNames.push(tagName.toUpperCase());
    },

    isTagNameRegistrable: function(element) {
      // check if this element has a tagName (at its root, not recursively)
      // that shouldn't be animated, like <ion-tabs> or <ion-side-menu>
      var x, y, disabledTags = $rootScope.$viewHistory.disabledRegistrableTagNames;
      for(x=0; x<element.length; x++) {
        if(element[x].nodeType !== 1) continue;
        for(y=0; y<disabledTags.length; y++) {
          if(element[x].tagName === disabledTags[y]) {
            return false;
          }
        }
      }
      return true;
    },

    clearHistory: function() {
      var historyId, x, view,
      histories = $rootScope.$viewHistory.histories,
      currentView = $rootScope.$viewHistory.currentView;

      for(historyId in histories) {

        if(histories[historyId].stack) {
          histories[historyId].stack = [];
          histories[historyId].cursor = -1;
        }

        if(currentView.historyId === historyId) {
          currentView.backViewId = null;
          currentView.forwardViewId = null;
          histories[historyId].stack.push(currentView);
        } else if(histories[historyId].destroy) {
          histories[historyId].destroy();
        }

      }

      this.setNavViews(currentView.viewId);
    }

  };

}]);
;
angular.module('ionic.ui.navAnimation', [])
.directive('ionNavAnimation', function() {
  return {
    restrict: 'A',
    require: '^?ionNavView',
    link: function($scope, $element, $attrs, navViewCtrl) {
      if (!navViewCtrl) {
        return;
      }
      ionic.on('tap', function() {
        navViewCtrl.setNextAnimation($attrs.ionNavAnimation);
      }, $element[0]);
    }
  };
});
;
(function() {
'use strict';

angular.module('ionic.ui.actionSheet', [])

.directive('ionActionSheet', ['$document', function($document) {
  return {
    restrict: 'E',
    scope: true,
    replace: true,
    link: function($scope, $element){
      var keyUp = function(e) {
        if(e.which == 27) {
          $scope.cancel();
          $scope.$apply();
        }
      };

      var backdropClick = function(e) {
        if(e.target == $element[0]) {
          $scope.cancel();
          $scope.$apply();
        }
      };
      $scope.$on('$destroy', function() {
        $element.remove();
        $document.unbind('keyup', keyUp);
      });

      $document.bind('keyup', keyUp);
      $element.bind('click', backdropClick);
    },
    template: '<div class="action-sheet-backdrop">' +
                '<div class="action-sheet-wrapper action-sheet-up">' + 
                  '<div class="action-sheet">' +
                    '<div class="action-sheet-group">' +
                      '<div class="action-sheet-title" ng-if="titleText">{{titleText}}</div>' +
                      '<button class="button" ng-click="buttonClicked($index)" ng-repeat="button in buttons">{{button.text}}</button>' +
                    '</div>' +
                    '<div class="action-sheet-group" ng-if="destructiveText">' +
                      '<button class="button destructive" ng-click="destructiveButtonClicked()">{{destructiveText}}</button>' +
                    '</div>' +
                    '<div class="action-sheet-group" ng-if="cancelText">' +
                      '<button class="button" ng-click="cancel()">{{cancelText}}</button>' +
                    '</div>' +
                  '</div>' +
                '</div>' +
              '</div>'
  };
}]);

})();
;
(function(ionic) {
'use strict';

angular.module('ionic.ui.header', ['ngAnimate', 'ngSanitize'])

.directive('barHeader', ['$ionicScrollDelegate', function($ionicScrollDelegate) {
  return {
    restrict: 'C',
    link: function($scope, $element, $attr) {
      // We want to scroll to top when the top of this element is clicked
      $ionicScrollDelegate.tapScrollToTop($element);
    }
  };
}])

.directive('ionHeaderBar', ['$ionicScrollDelegate', function($ionicScrollDelegate) {
  return {
    restrict: 'E',
    replace: true,
    transclude: true,
    template: '<header class="bar bar-header">\
                <div class="buttons">\
                  <button ng-repeat="button in leftButtons" class="button no-animation" ng-class="button.type" ng-click="button.tap($event, $index)" ng-bind-html="button.content">\
                  </button>\
                </div>\
                <h1 class="title" ng-bind-html="title"></h1>\
                <div class="buttons">\
                  <button ng-repeat="button in rightButtons" class="button no-animation" ng-class="button.type" ng-click="button.tap($event, $index)" ng-bind-html="button.content">\
                  </button>\
                </div>\
              </header>',

    scope: {
      leftButtons: '=',
      rightButtons: '=',
      title: '=',
      type: '@',
      alignTitle: '@'
    },

    link: function($scope, $element, $attr) {
      var hb = new ionic.views.HeaderBar({
        el: $element[0],
        alignTitle: $scope.alignTitle || 'center'
      });

      $element.addClass($scope.type);

      $scope.headerBarView = hb;

      $scope.$watch('leftButtons', function(val) {
        // Resize the title since the buttons have changed
        hb.align();
      });

      $scope.$watch('rightButtons', function(val) {
        // Resize the title since the buttons have changed
        hb.align();
      });

      $scope.$watch('title', function(val) {
        // Resize the title since the title has changed
        hb.align();
      });
    }
  };
}])

.directive('ionFooterBar', function() {
  return {
    restrict: 'E',
    replace: true,
    transclude: true,
    template: '<footer class="bar bar-footer" ng-transclude>\
              </footer>',

    scope: {
      type: '@',
    },

    link: function($scope, $element, $attr) {
      $element.addClass($scope.type);
    }
  };
});

})(ionic);
;
(function() {
'use strict';

angular.module('ionic.ui.checkbox', [])


.directive('ionCheckbox', function() {
  return {
    restrict: 'E',
    replace: true,
    require: '?ngModel',
    scope: {
      ngModel: '=?',
      ngValue: '=?',
      ngChecked: '=?',
      ngChange: '&'
    },
    transclude: true,

    template: '<div class="item item-checkbox disable-pointer-events">' +
                '<label class="checkbox enable-pointer-events">' +
                  '<input type="checkbox" ng-model="ngModel" ng-value="ngValue" ng-change="ngChange()">' +
                '</label>' +
                '<div class="item-content" ng-transclude></div>' +
              '</div>',

    compile: function(element, attr) {
      var input = element.find('input');
      if(attr.name) input.attr('name', attr.name);
      if(attr.ngChecked) input.attr('ng-checked', 'ngChecked');
      if(attr.ngTrueValue) input.attr('ng-true-value', attr.ngTrueValue);
      if(attr.ngFalseValue) input.attr('ng-false-value', attr.ngFalseValue);
    }

  };
});

})();
;
(function() {
'use strict';

angular.module('ionic.ui.content', ['ionic.ui.service', 'ionic.ui.scroll'])

/**
 * Panel is a simple 100% width and height, fixed panel. It's meant for content to be
 * added to it, or animated around.
 */
.directive('ionPane', function() {
  return {
    restrict: 'E',
    link: function(scope, element, attr) {
      element.addClass('pane');
    }
  };
})

/*
 * @ngdoc directive
 * @name ionContent
 *
 * @description
 * The ionContent directive provides an easy to use content area that can be configured to use
 * Ionic's custom Scroll View, or the built in overflow scorlling of the browser.
 *
 * While we recommend using the custom Scroll features in Ionic in most cases, sometimes (for performance reasons) only the browser's native overflow scrolling will suffice, and so we've made it easy to toggle between the Ionic scroll implementation and overflow scrolling.
 *
 * When using the Ionic scroll features, you'll get pull-to-refresh, customizable scroll mechanics (like bounce easing, momentum acceleration, etc.) which aligns Ionic with native SDKs that give you access to scroll behavior. You'll also get events while in a momentum scroll, which -webkit-overflow-scrolling: touch will not, making it of limited use in real applications.
 *
 * Also, we are working on virtual list rendering which will only work when using Ionic's scroll view. That is on the upcoming roadmap.
 *
 * @restrict E
 * @param {boolean=} scroll Whether to allow scrolling of content.  Defaults to true.
 * @param {boolean=} overflow-scroll Whether to use overflow-scrolling instead of Ionic scroll.
 * @param {boolean=} padding Whether to add padding to the content.
 * @param {boolean=} has-header Whether to offset the content for a header bar.
 * @param {boolean=} has-subheader Whether to offset the content for a subheader bar.
 * @param {boolean=} has-footer Whether to offset the content for a footer bar.
 * @param {boolean=} has-bouncing Whether to allow scrolling to bounce past the edges of the content.  Defaults to true on iOS, false on Android.
 * @param {expression=} on-refresh Expression to evaluate on refresh completion.
 * @param {expression=} on-refresh-opening Expression to evaluate on refresh opening.
 * @param {expression=} on-scroll Expression to evaluate when the content is scrolled.
 * @param {expression=} on-scroll-complete Expression to evaluate when a scroll action completes.
 */
.directive('ionContent', [
  '$parse',
  '$timeout',
  '$ionicScrollDelegate',
  '$controller',
  '$ionicBind',
function($parse, $timeout, $ionicScrollDelegate, $controller, $ionicBind) {
  return {
    restrict: 'E',
    replace: true,
    transclude: true,
    require: '^?ionNavView',
    scope: true,
    template:
    '<div class="scroll-content">' +
      '<div class="scroll"></div>' +
    '</div>',
    compile: function(element, attr, transclude) {
      if(attr.hasHeader == "true") { element.addClass('has-header'); }
      if(attr.hasSubheader == "true") { element.addClass('has-subheader'); }
      if(attr.hasFooter == "true") { element.addClass('has-footer'); }
      if(attr.hasTabs == "true") { element.addClass('has-tabs'); }
      if(attr.padding == "true") { element.find('div').addClass('padding'); }

      return {
        //Prelink <ion-content> so it can compile before other directives compile.
        //Then other directives can require ionicScrollCtrl
        pre: prelink
      };

      function prelink($scope, $element, $attr, navViewCtrl) {
        var clone, sc, scrollView, scrollCtrl,
          scrollContent = angular.element($element[0].querySelector('.scroll'));

        transclude($scope, function(clone) {
          scrollContent.append(clone);
        });

        $ionicBind($scope, $attr, {
          //Use $ to stop onRefresh from recursively calling itself
          $onRefresh: '&onRefresh',
          $onRefreshOpening: '&onRefreshOpening',
          $onScroll: '&onScroll',
          $onScrollComplete: '&onScrollComplete',
          $onInfiniteScroll: '&onInfiniteScroll',
          refreshComplete: '=',
          infiniteScrollDistance: '@',
          hasBouncing: '@',
          scroll: '@',
          padding: '@',
          hasScrollX: '@',
          hasScrollY: '@',
          scrollbarX: '@',
          scrollbarY: '@',
          startX: '@',
          startY: '@',
          scrollEventInterval: '@'
        });

        if($scope.scroll === "false") {
          // No scrolling
          return;
        }

        if(attr.overflowScroll === "true") {
          $element.addClass('overflow-scroll');
          return;
        }

        scrollCtrl = $controller('$ionicScroll', {
          $scope: $scope,
          scrollViewOptions: {
            el: $element[0],
            bouncing: $scope.$eval($scope.hasBouncing),
            startX: $scope.$eval($scope.startX) || 0,
            startY: $scope.$eval($scope.startY) || 0,
            scrollbarX: $scope.$eval($scope.scrollbarX) !== false,
            scrollbarY: $scope.$eval($scope.scrollbarY) !== false,
            scrollingX: $scope.$eval($scope.hasScrollX) === true,
            scrollingY: $scope.$eval($scope.hasScrollY) !== false,
            scrollEventInterval: parseInt($scope.scrollEventInterval, 10) || 20,
            scrollingComplete: function() {
              $scope.$onScrollComplete({
                scrollTop: this.__scrollTop,
                scrollLeft: this.__scrollLeft
              });
            }
          }
        });

        //Publish scrollView to parent so children can access it
        scrollView = $scope.$parent.scrollView = scrollCtrl.scrollView;

        $scope.$on('$viewContentLoaded', function(e, viewHistoryData) {
          viewHistoryData || (viewHistoryData = {});
          var scroll = viewHistoryData.scrollValues;
          if (scroll) {
            $timeout(function() {
              scrollView.scrollTo(+scroll.left || null, +scroll.top || null);
            }, 0);
          }

          //Save scroll onto viewHistoryData when scope is destroyed
          $scope.$on('$destroy', function() {
            viewHistoryData.scrollValues = scrollView.getValues();
          });
        });

        if(attr.refreshComplete) {
          $scope.refreshComplete = function() {
            if($scope.scrollView) {
              scrollCtrl.refresher && scrollCtrl.refresher.classList.remove('active');
              scrollView.finishPullToRefresh();
              $scope.$parent.$broadcast('scroll.onRefreshComplete');
            }
          };
        }
      }
    }
  };
}])

.directive('ionRefresher', function() {
  return {
    restrict: 'E',
    replace: true,
    require: ['^?ionContent', '^?ionList'],
    template: '<div class="scroll-refresher"><div class="ionic-refresher-content"><i class="icon ion-arrow-down-c icon-pulling"></i><i class="icon ion-loading-d icon-refreshing"></i></div></div>',
    scope: true
  };
})

.directive('ionScrollRefresher', function() {
  return {
    restrict: 'E',
    replace: true,
    transclude: true,
    template: '<div class="scroll-refresher"><div class="scroll-refresher-content" ng-transclude></div></div>'
  };
})

.directive('ionInfiniteScroll', ['$ionicBind', function($ionicBind) {
  return {
    restrict: 'E',
    require: '^?$ionicScroll',
    template:
    '<div class="scroll-infinite">' +
      '<div class="scroll-infinite-content">' +
        '<i class="icon ion-loading-d icon-refreshing"></i>' +
      '</div>' +
    '</div>',
    link: function($scope, $element, $attrs, scrollCtrl) {
      setTimeout(function() {
        var scrollCtrl = $element.controller('$ionicScroll');
        var scrollView = scrollCtrl.scrollView;

        $ionicBind($scope, $attrs, {
          distance: '@infiniteScrollDistance'
        });
        function maxScroll() {
          var dist = $scope.distance || '1%';
          return dist.indexOf('%') > -1 ?
            scrollView.getScrollMax().top * (1 - parseInt(dist,10) / 100) :
            scrollView.getScrollMax().top - parseInt(dist, 10);
        }

        var infiniteScrolling = false;
        $scope.$on('scroll.infiniteScrollComplete', function() {
          $element[0].classList.remove('active');
          setTimeout(function() {
            scrollView.resize();
          });
          infiniteScrolling = false;
        });

        scrollCtrl.$element.on('scroll', ionic.animationFrameThrottle(function() {
          if (!infiniteScrolling && scrollView.getValues().top >= maxScroll()) {
            $element[0].classList.add('active');
            infiniteScrolling = true;
            $scope.$apply(angular.bind($scope, $scope.$onInfiniteScroll));
          }
        }));
      });
    }
  };
}]);

})();
;
(function() {
'use strict';

angular.module('ionic.ui.list', ['ngAnimate'])

.directive('ionItem', ['$timeout', '$parse', function($timeout, $parse) {
  return {
    restrict: 'E',
    require: '?^ionList',
    replace: true,
    transclude: true,

    scope: {
      item: '=',
      itemType: '@',
      canDelete: '@',
      canReorder: '@',
      canSwipe: '@',
      onDelete: '&',
      optionButtons: '&',
      deleteIcon: '@',
      reorderIcon: '@'
    },

    template: '<div class="item item-complex">\
            <div class="item-edit" ng-if="deleteClick !== undefined">\
              <button class="button button-icon icon" ng-class="deleteIconClass" ng-click="deleteClick()" ion-stop-event="click"></button>\
            </div>\
            <a class="item-content" ng-href="{{ href }}" ng-transclude></a>\
            <div class="item-drag" ng-if="reorderIconClass !== undefined">\
              <button data-ionic-action="reorder" class="button button-icon icon" ng-class="reorderIconClass"></button>\
            </div>\
            <div class="item-options" ng-if="itemOptionButtons">\
             <button ng-click="b.onTap(item, b)" ion-stop-event="click" class="button" ng-class="b.type" ng-repeat="b in itemOptionButtons" ng-bind="b.text"></button>\
           </div>\
          </div>',

    link: function($scope, $element, $attr, list) {
      if(!list) return;

      var $parentScope = list.scope;
      var $parentAttrs = list.attrs;

      $attr.$observe('href', function(value) {
        if(value) $scope.href = value.trim();
      });

      if(!$scope.itemType) {
        $scope.itemType = $parentScope.itemType;
      }

      // Set this item's class, first from the item directive attr, and then the list attr if item not set
      $element.addClass($scope.itemType || $parentScope.itemType);

      $scope.itemClass = $scope.itemType;

      // Decide if this item can do stuff, and follow a certain priority
      // depending on where the value comes from
      if(($attr.canDelete ? $scope.canDelete : $parentScope.canDelete) !== "false") {
        if($attr.onDelete || $parentAttrs.onDelete) {

          // only assign this method when we need to
          // and use its existence to decide if the delete should show or not
          $scope.deleteClick = function() {
            if($attr.onDelete) {
              // this item has an on-delete attribute
              $scope.onDelete({ item: $scope.item });
            } else if($parentAttrs.onDelete) {
              // run the parent list's onDelete method
              // if it doesn't exist nothing will happen
              $parentScope.onDelete({ item: $scope.item });
            }
          };

          // Set which icons to use for deleting
          $scope.deleteIconClass = $scope.deleteIcon || $parentScope.deleteIcon || 'ion-minus-circled';
        }
      }

      // set the reorder Icon Class only if the item or list set can-reorder="true"
      if(($attr.canReorder ? $scope.canReorder : $parentScope.canReorder) === "true") {
        $scope.reorderIconClass = $scope.reorderIcon || $parentScope.reorderIcon || 'ion-navicon';
      }

      // Set the option buttons which can be revealed by swiping to the left
      // if canSwipe was set to false don't even bother
      if(($attr.canSwipe ? $scope.canSwipe : $parentScope.canSwipe) !== "false") {
        $scope.itemOptionButtons = $scope.optionButtons();
        if(typeof $scope.itemOptionButtons === "undefined") {
          $scope.itemOptionButtons = $parentScope.optionButtons();
        }
      }

    }
  };
}])

.directive('ionList', ['$timeout', function($timeout) {
  return {
    restrict: 'E',
    replace: true,
    transclude: true,
    require: '^?$ionicScroll',
    scope: {
      itemType: '@',
      canDelete: '@',
      canReorder: '@',
      canSwipe: '@',
      showDelete: '=',
      showReorder: '=',
      onDelete: '&',
      onReorder: '&',
      optionButtons: '&',
      deleteIcon: '@',
      reorderIcon: '@'
    },

    template: '<div class="list" ng-class="{\'list-editing\': showDelete, \'list-reordering\': showReorder}" ng-transclude></div>',

    controller: ['$scope', '$attrs', function($scope, $attrs) {
      this.scope = $scope;
      this.attrs = $attrs;
    }],

    link: function($scope, $element, $attr, ionicScrollCtrl) {
      $scope.listView = new ionic.views.ListView({
        el: $element[0],
        listEl: $element[0].children[0],
        scrollEl: ionicScrollCtrl && ionicScrollCtrl.element,
        scrollView: ionicScrollCtrl && ionicScrollCtrl.scrollView,
        onReorder: function(el, oldIndex, newIndex) {
          $scope.$apply(function() {
            $scope.onReorder({el: el, start: oldIndex, end: newIndex});
          });
        }
      });

      if($attr.animation) {
        $element[0].classList.add($attr.animation);
      }

      var destroyShowReorderWatch = $scope.$watch('showReorder', function(val) {
        if(val) {
          $element[0].classList.add('item-options-hide');
        } else if(val === false) {
          // false checking is because it could be undefined
          // if its undefined then we don't care to do anything
          $timeout(function(){
            $element[0].classList.remove('item-options-hide');
          }, 250);
        }
      });

      $scope.$on('$destroy', function () {
        destroyShowReorderWatch();
      });

    }
  };
}]);

})();
;
(function() {
'use strict';

angular.module('ionic.ui.loading', [])

.directive('ionLoading', function() {
  return {
    restrict: 'E',
    replace: true,
    transclude: true,
    link: function($scope, $element){
      $element.addClass($scope.animation || '');
    },
    template: '<div class="loading-backdrop" ng-class="{enabled: showBackdrop}">' + 
                '<div class="loading" ng-transclude>' +
                '</div>' +
              '</div>'
  };
});

})();
;
(function(ionic) {
'use strict';

angular.module('ionic.ui.radio', [])

// The radio button is a radio powered element with only
// one possible selection in a set of options.
.directive('ionRadio', function() {
  return {
    restrict: 'E',
    replace: true,
    require: '?ngModel',
    scope: {
      ngModel: '=?',
      ngValue: '=?',
      ngChange: '&',
      icon: '@'
    },
    transclude: true,
    template: '<label class="item item-radio">' +
                '<input type="radio" name="radio-group"' +
                ' ng-model="ngModel" ng-value="ngValue" ng-change="ngChange()">' +
                '<div class="item-content disable-pointer-events" ng-transclude></div>' +
                '<i class="radio-icon disable-pointer-events icon ion-checkmark"></i>' +
              '</label>',

    compile: function(element, attr) {
      if(attr.name) element.children().eq(0).attr('name', attr.name);
      if(attr.icon) element.children().eq(2).removeClass('ion-checkmark').addClass(attr.icon);
    }
  };
})

// The radio button is a radio powered element with only
// one possible selection in a set of options.
.directive('ionRadioButtons', function() {
  return {
    restrict: 'E',
    replace: true,
    require: '?ngModel',
    scope: {
      value: '@'
    },
    transclude: true,
    template: '<div class="button-bar button-bar-inline" ng-transclude></div>',

    controller: ['$scope', '$element', function($scope, $element) {

      this.select = function(element) {
        var c, children = $element.children();
        for(var i = 0; i < children.length; i++) {
          c = children[i];
          if(c != element[0]) {
            c.classList.remove('active');
          }
        }
      };

    }],

    link: function($scope, $element, $attr, ngModel) {
      var radio;

      if(ngModel) {
        //$element.bind('tap', tapHandler);

        ngModel.$render = function() {
          var children = $element.children();
          for(var i = 0; i < children.length; i++) {
            children[i].classList.remove('active');
          }
          $scope.$parent.$broadcast('radioButton.select', ngModel.$viewValue);
        };
      }
    }
  };
})

.directive('ionButtonRadio', function() {
  return {
    restrict: 'CA',
    require: ['?^ngModel', '?^ionRadioButtons'],
    link: function($scope, $element, $attr, ctrls) {
      var ngModel = ctrls[0];
      var radioButtons = ctrls[1];
      if(!ngModel || !radioButtons) { return; }

      var setIt = function() {
        
        $element.addClass('active');
        ngModel.$setViewValue($scope.$eval($attr.ngValue));

        radioButtons.select($element);
      };

      var clickHandler = function(e) {
        
        setIt();
      };

      $scope.$on('radioButton.select', function(e, val) {
        if(val == $scope.$eval($attr.ngValue)) {
          $element.addClass('active');
        }
      });
        
      ionic.on('tap', clickHandler, $element[0]);

      $scope.$on('$destroy', function() {
        ionic.off('tap', clickHandler);
      });
    }
  };
});

})(window.ionic);
;
(function() {
'use strict';

angular.module('ionic.ui.scroll', [])

.directive('ionScroll', ['$parse', '$timeout', '$controller', function($parse, $timeout, $controller) {
  return {
    restrict: 'E',
    replace: true,
    template: '<div class="scroll-view"><div class="scroll" ng-transclude></div></div>',
    transclude: true,
    scope: {
      direction: '@',
      paging: '@',
      onRefresh: '&',
      onScroll: '&',
      refreshComplete: '=',
      scroll: '@',
      scrollbarX: '@',
      scrollbarY: '@',
    },

    controller: function() {},

    compile: function(element, attr, transclude) {

      return {
        //Prelink <ion-scroll> so it can compile before other directives compile.
        //Then other directives can require ionicScrollCtrl
        pre: prelink
      };

      function prelink($scope, $element, $attr) {
        var scrollView, scrollCtrl,
          sc = $element[0].children[0];

        if(attr.padding == "true") {
          sc.classList.add('padding');
        }
        if($scope.$eval($scope.paging) === true) {
          sc.classList.add('scroll-paging');
        }

        if(!$scope.direction) { $scope.direction = 'y'; }
        var isPaging = $scope.$eval($scope.paging) === true;

        var scrollViewOptions= {
          el: $element[0],
          paging: isPaging,
          scrollbarX: $scope.$eval($scope.scrollbarX) !== false,
          scrollbarY: $scope.$eval($scope.scrollbarY) !== false,
          scrollingX: $scope.direction.indexOf('x') >= 0,
          scrollingY: $scope.direction.indexOf('y') >= 0
        };
        if (isPaging) {
          scrollViewOptions.speedMultiplier = 0.8;
          scrollViewOptions.bouncing = false;
        }

        scrollCtrl = $controller('$ionicScroll', {
          $scope: $scope,
          scrollViewOptions: scrollViewOptions
        });
        scrollView = $scope.$parent.scrollView = scrollCtrl.scrollView;
      }
    }
  };
}]);

})();
;
(function() {
'use strict';

/**
 * @description
 * The sideMenuCtrl lets you quickly have a draggable side
 * left and/or right menu, which a center content area.
 */

angular.module('ionic.ui.sideMenu', ['ionic.service.gesture', 'ionic.service.view'])

/**
 * The internal controller for the side menu controller. This
 * extends our core Ionic side menu controller and exposes
 * some side menu stuff on the current scope.
 */

.run(['$ionicViewService', function($ionicViewService) {
  // set that the side-menus directive should not animate when transitioning to it
  $ionicViewService.disableRegisterByTagName('ion-side-menus');
}])

.directive('ionSideMenus', function() {
  return {
    restrict: 'ECA',
    controller: ['$scope', '$attrs', function($scope, $attrs) {
      var _this = this;

      angular.extend(this, ionic.controllers.SideMenuController.prototype);

      ionic.controllers.SideMenuController.call(this, {
        left: { width: 275 },
        right: { width: 275 }
      });

      $scope.sideMenuContentTranslateX = 0;

      $scope.sideMenuController = this;
    }],
    replace: true,
    transclude: true,
    template: '<div class="view" ng-transclude></div>'
  };
})

.directive('ionSideMenuContent', ['$timeout', '$ionicGesture', function($timeout, $ionicGesture) {
  return {
    restrict: 'AC',
    require: '^ionSideMenus',
    scope: true,
    compile: function(element, attr, transclude) {
      return function($scope, $element, $attr, sideMenuCtrl) {

        $element.addClass('menu-content');

        if (angular.isDefined(attr.dragContent)) {
          $scope.$watch(attr.dragContent, function(value) {
            $scope.dragContent = value;
          });
        } else {
          $scope.dragContent = true;
        }

        var defaultPrevented = false;
        var isDragging = false;

        // Listen for taps on the content to close the menu
        /*
        ionic.on('tap', function(e) {
          sideMenuCtrl.close();
        }, $element[0]);
        */

        var dragFn = function(e) {
          if($scope.dragContent) {
            if(defaultPrevented || e.gesture.srcEvent.defaultPrevented) {
              return;
            }
            isDragging = true;
            sideMenuCtrl._handleDrag(e);
            e.gesture.srcEvent.preventDefault();
          }
        };

        var dragVertFn = function(e) {
          if(isDragging) {
            e.gesture.srcEvent.preventDefault();
          }
        };

        //var dragGesture = Gesture.on('drag', dragFn, $element);
        var dragRightGesture = $ionicGesture.on('dragright', dragFn, $element);
        var dragLeftGesture = $ionicGesture.on('dragleft', dragFn, $element);
        var dragUpGesture = $ionicGesture.on('dragup', dragVertFn, $element);
        var dragDownGesture = $ionicGesture.on('dragdown', dragVertFn, $element);

        var dragReleaseFn = function(e) {
          isDragging = false;
          if(!defaultPrevented) {
            sideMenuCtrl._endDrag(e);
          }
          defaultPrevented = false;
        };

        var releaseGesture = $ionicGesture.on('release', dragReleaseFn, $element);

        sideMenuCtrl.setContent({
          onDrag: function(e) {},
          endDrag: function(e) {},
          getTranslateX: function() {
            return $scope.sideMenuContentTranslateX || 0;
          },
          setTranslateX: ionic.animationFrameThrottle(function(amount) {
            if(amount === 0) {
              $element[0].style[ionic.CSS.TRANSFORM] = 'none';
            } else {
              $element[0].style[ionic.CSS.TRANSFORM] = 'translate3d(' + amount + 'px, 0, 0)';
            }
            $timeout(function() {
              $scope.sideMenuContentTranslateX = amount;
            });
          }),
          enableAnimation: function() {
            //this.el.classList.add(this.animateClass);
            $scope.animationEnabled = true;
            $element[0].classList.add('menu-animated');
          },
          disableAnimation: function() {
            //this.el.classList.remove(this.animateClass);
            $scope.animationEnabled = false;
            $element[0].classList.remove('menu-animated');
          }
        });

        // Cleanup
        $scope.$on('$destroy', function() {
          $ionicGesture.off(dragLeftGesture, 'dragleft', dragFn);
          $ionicGesture.off(dragRightGesture, 'dragright', dragFn);
          $ionicGesture.off(dragUpGesture, 'dragup', dragFn);
          $ionicGesture.off(dragDownGesture, 'dragdown', dragFn);
          $ionicGesture.off(releaseGesture, 'release', dragReleaseFn);
        });
      };
    }
  };
}])


.directive('ionSideMenu', function() {
  return {
    restrict: 'E',
    require: '^ionSideMenus',
    replace: true,
    transclude: true,
    scope: true,
    template: '<div class="menu menu-{{side}}"></div>',
    compile: function(element, attr, transclude) {
      angular.isUndefined(attr.isEnabled) && attr.$set('isEnabled', 'true');
      angular.isUndefined(attr.width) && attr.$set('width', '275');

      return function($scope, $element, $attr, sideMenuCtrl) {
        $scope.side = $attr.side;

        var sideMenu = sideMenuCtrl[$scope.side] = new ionic.views.SideMenu({
          width: 275,
          el: $element[0],
          isEnabled: true
        });

        $scope.$watch($attr.width, function(val) {
          var numberVal = +val;
          if (numberVal && numberVal == val) {
            sideMenu.setWidth(+val);
          }
        });
        $scope.$watch($attr.isEnabled, function(val) {
          sideMenu.setIsEnabled(!!val);
        });

        transclude($scope, function(clone) {
          $element.append(clone);
        });
      };
    }
  };
});
})();
;
(function() {
'use strict';

/**
 * @description
 * The slideBoxCtrol lets you quickly create a multi-page 
 * container where each page can be swiped or dragged between
 */

angular.module('ionic.ui.slideBox', [])

/**
 * The internal controller for the slide box controller.
 */

.directive('ionSlideBox', ['$timeout', '$compile', '$ionicSlideBoxDelegate', function($timeout, $compile, $ionicSlideBoxDelegate) {
  return {
    restrict: 'E',
    replace: true,
    transclude: true,
    scope: {
      doesContinue: '@',
      slideInterval: '@',
      showPager: '@',
      disableScroll: '@',
      onSlideChanged: '&',
      activeSlide: '=?'
    },
    controller: ['$scope', '$element', function($scope, $element) {
      var _this = this;

      var continuous = $scope.$eval($scope.doesContinue) === true;
      var slideInterval = continuous ? $scope.$eval($scope.slideInterval) || 4000 : 0;

      var slider = new ionic.views.Slider({
        el: $element[0],
        auto: slideInterval,
        disableScroll: ($scope.$eval($scope.disableScroll) === true) || false,
        continuous: continuous,
        startSlide: $scope.activeSlide,
        slidesChanged: function() {
          $scope.currentSlide = slider.getPos();

          // Try to trigger a digest
          $timeout(function() {});
        },
        callback: function(slideIndex) {
          $scope.currentSlide = slideIndex;
          $scope.onSlideChanged({index:$scope.currentSlide});
          $scope.$parent.$broadcast('slideBox.slideChanged', slideIndex);
          $scope.activeSlide = slideIndex;
          // Try to trigger a digest
          $timeout(function() {});
        }
      });

      $scope.$watch('activeSlide', function(nv) {
        if(angular.isDefined(nv)){
          slider.slide(nv);
        }
      });

      $scope.$on('slideBox.nextSlide', function() {
        slider.next();
      });

      $scope.$on('slideBox.prevSlide', function() {
        slider.prev();
      });

      $scope.$on('slideBox.setSlide', function(e, index) {
        slider.slide(index);
      });

      $scope.$parent.slideBox = slider;

      $ionicSlideBoxDelegate.register($scope, $element);

      this.getNumSlides = function() {
        return slider.getNumSlides();
      };

      $timeout(function() {
        slider.load();
      });
    }],
    template: '<div class="slider">\
            <div class="slider-slides" ng-transclude>\
            </div>\
          </div>',

    link: function($scope, $element, $attr, slideBoxCtrl) {
      // If the pager should show, append it to the slide box
      if($scope.$eval($scope.showPager) !== false) {
        var childScope = $scope.$new();
        var pager = angular.element('<ion-pager></ion-pager>');
        $element.append(pager);
        $compile(pager)(childScope);
      }
    }
  };
}])

.directive('ionSlide', function() {
  return {
    restrict: 'E',
    require: '^ionSlideBox',
    compile: function(element, attr) {
      element.addClass('slider-slide');
      return function($scope, $element, $attr) {};
    },
  };
})

.directive('ionPager', function() {
  return {
    restrict: 'E',
    replace: true,
    require: '^ionSlideBox',
    template: '<div class="slider-pager"><span class="slider-pager-page" ng-repeat="slide in numSlides() track by $index" ng-class="{active: $index == currentSlide}"><i class="icon ion-record"></i></span></div>',
    link: function($scope, $element, $attr, slideBox) {
      var selectPage = function(index) {
        var children = $element[0].children;
        var length = children.length;
        for(var i = 0; i < length; i++) {
          if(i == index) {
            children[i].classList.add('active');
          } else {
            children[i].classList.remove('active');
          }
        }
      };

      $scope.numSlides = function() {
        return new Array(slideBox.getNumSlides());
      };

      $scope.$watch('currentSlide', function(v) {
        selectPage(v);
      });
    }
  };

});

})();
;
angular.module('ionic.ui.tabs', ['ionic.service.view'])

/**
 * @description
 *
 * The Tab Controller renders a set of pages that switch based on taps
 * on a tab bar. Modelled off of UITabBarController.
 */

.run(['$ionicViewService', function($ionicViewService) {
  // set that the tabs directive should not animate when transitioning
  // to it. Instead, the children <tab> directives would animate
  $ionicViewService.disableRegisterByTagName('ion-tabs');
}])

.controller('$ionicTabs', ['$scope', '$ionicViewService', '$element', function($scope, $ionicViewService, $element) {
  var self = $scope.tabsController = this;
  self.tabs = [];
<<<<<<< HEAD

  self.selectedTab = null;

=======

  self.selectedTab = null;

>>>>>>> 4a3f7551
  self.add = function(tab) {
    $ionicViewService.registerHistory(tab);
    self.tabs.push(tab);
    if(self.tabs.length === 1) {
      self.select(tab);
    }
  };

  self.remove = function(tab) {
    var tabIndex = self.tabs.indexOf(tab);
    if (tabIndex === -1) {
      return;
    }
    //Use a field like '$tabSelected' so developers won't accidentally set it in controllers etc
    if (tab.$tabSelected) {
      self.deselect(tab);
      //Try to select a new tab if we're removing a tab
      if (self.tabs.length === 1) {
        //do nothing if there are no other tabs to select
      } else {
        //Select previous tab if it's the last tab, else select next tab
        var newTabIndex = tabIndex === self.tabs.length - 1 ? tabIndex - 1 : tabIndex + 1;
        self.select(self.tabs[newTabIndex]);
      }
    }
    self.tabs.splice(tabIndex, 1);
  };

  self.getTabIndex = function(tab) {
    return self.tabs.indexOf(tab);
  };

  self.deselect = function(tab) {
    if (tab.$tabSelected) {
      self.selectedTab = null;
      tab.$tabSelected = false;
      (tab.onDeselect || angular.noop)();
    }
  };

  self.select = function(tab, shouldEmitEvent) {
    var tabIndex;
    if (angular.isNumber(tab)) {
      tabIndex = tab;
      tab = self.tabs[tabIndex];
    } else {
      tabIndex = self.tabs.indexOf(tab);
    }
    if (!tab || tabIndex == -1) {
      throw new Error('Cannot select tab "' + tabIndex + '"!');
    }

    if (self.selectedTab && self.selectedTab.$historyId == tab.$historyId) {
      if (shouldEmitEvent) {
        $ionicViewService.goToHistoryRoot(tab.$historyId);
      }
    } else {
      angular.forEach(self.tabs, function(tab) {
        self.deselect(tab);
      });

      self.selectedTab = tab;
      //Use a funny name like $tabSelected so the developer doesn't overwrite the var in a child scope
      tab.$tabSelected = true;
      (tab.onSelect || angular.noop)();

      if (shouldEmitEvent) {
        var viewData = {
          type: 'tab',
          tabIndex: tabIndex,
          historyId: tab.$historyId,
          navViewName: tab.navViewName,
          hasNavView: !!tab.navViewName,
          title: tab.title,
          //Skip the first character of href if it's #
          url: tab.href,
          uiSref: tab.uiSref
        };
        $scope.$emit('viewState.changeHistory', viewData);
      }
    }
  };
}])

.directive('ionTabs', ['$ionicViewService', '$ionicBind', function($ionicViewService, $ionicBind) {
  return {
    restrict: 'E',
    replace: true,
    scope: true,
    transclude: true,
    controller: '$ionicTabs',
    template:
    '<div class="view {{$animation}}">' +
      '<div class="tabs {{$tabsStyle}} {{$tabsType}}">' +
      '</div>' +
    '</div>',
    compile: function(element, attr, transclude) {
      if(angular.isUndefined(attr.tabsType)) attr.$set('tabsType', 'tabs-positive');

      return function link($scope, $element, $attr, tabsCtrl) {

        $ionicBind($scope, $attr, {
          $animation: '@animation',
          $tabsStyle: '@tabsStyle',
          $tabsType: '@tabsType'
        });

        tabsCtrl.$scope = $scope;
        tabsCtrl.$element = $element;
        tabsCtrl.$tabsElement = angular.element($element[0].querySelector('.tabs'));

        transclude($scope, function(clone) {
          $element.append(clone);
        });
      };
    }
  };
}])

.controller('$ionicTab', ['$scope', '$ionicViewService', '$rootScope', '$element',
function($scope, $ionicViewService, $rootScope, $element) {
  this.$scope = $scope;
}])

// Generic controller directive
.directive('ionTab', ['$rootScope', '$animate', '$ionicBind', '$compile', '$ionicViewService', function($rootScope, $animate, $ionicBind, $compile, $ionicViewService) {

  //Returns ' key="value"' if value exists
  function attrStr(k,v) {
    return angular.isDefined(v) ? ' ' + k + '="' + v + '"' : '';
  }
  return {
    restrict: 'E',
    require: ['^ionTabs', 'ionTab'],
    replace: true,
    transclude: 'element',
    controller: '$ionicTab',
    scope: true,
    compile: function(element, attr, transclude) {
      return function link($scope, $element, $attr, ctrls) {
        var childScope, childElement, tabNavElement;
          tabsCtrl = ctrls[0],
          tabCtrl = ctrls[1];

        $ionicBind($scope, $attr, {
          animate: '=',
          leftButtons: '=',
          rightButtons: '=',
          onSelect: '&',
          onDeselect: '&',
          title: '@',
          uiSref: '@',
          href: '@',
        });

        tabNavElement = angular.element(
          '<ion-tab-nav' +
          attrStr('title', attr.title) +
          attrStr('icon', attr.icon) +
          attrStr('icon-on', attr.iconOn) +
          attrStr('icon-off', attr.iconOff) +
          attrStr('badge', attr.badge) +
          attrStr('badge-style', attr.badgeStyle) +
          '></ion-tab-nav>'
        );
        tabNavElement.data('$ionTabsController', tabsCtrl);
        tabNavElement.data('$ionTabController', tabCtrl);
        tabsCtrl.$tabsElement.append($compile(tabNavElement)($scope));

        tabsCtrl.add($scope);
        $scope.$on('$destroy', function() {
          tabsCtrl.remove($scope);
          tabNavElement.isolateScope().$destroy();
          tabNavElement.remove();
        });

        $scope.$watch('$tabSelected', function(value) {
          if (!value) {
            $scope.$broadcast('tab.hidden', $scope);
          }
          childScope && childScope.$destroy();
          childScope = null;
          childElement && $animate.leave(childElement);
          childElement = null;
          if (value) {
            childScope = $scope.$new();
            transclude(childScope, function(clone) {
              //remove title attr to stop hover annoyance!
              clone[0].removeAttribute('title');
              $animate.enter(clone, tabsCtrl.$element);
              clone.addClass('pane');
              childElement = clone;
            });
            $scope.$broadcast('tab.shown', $scope);
          }
        });

        transclude($scope, function(clone) {
          var navView = clone[0].querySelector('ion-nav-view');
          if (navView) {
            $scope.navViewName = navView.getAttribute('name');
            selectTabIfMatchesState();
            $scope.$on('$stateChangeSuccess', selectTabIfMatchesState);
          }
        });

        function selectTabIfMatchesState() {
          // this tab's ui-view is the current one, go to it!
          if ($ionicViewService.isCurrentStateNavView($scope.navViewName)) {
            tabsCtrl.select($scope);
          }
        }
      };
    }
  };
}])

.directive('ionTabNav', function() {
  return {
    restrict: 'E',
    replace: true,
    require: ['^ionTabs', '^ionTab'],
    template:
    '<a ng-class="{active: isTabActive(), \'has-badge\':badge}" ' +
      'ng-click="selectTab($event)" class="tab-item">' +
      '<span class="badge {{badgeStyle}}" ng-if="badge">{{badge}}</span>' +
<<<<<<< HEAD
      '<i class="icon {{iconOn}}" ng-if="iconOn && isTabActive()"></i>' +
      '<i class="icon {{iconOff}}" ng-if="iconOff && !isTabActive()"></i>' +
=======
      '<i class="icon {{getIconOn()}}" ng-if="getIconOn() && isTabActive()"></i>' +
      '<i class="icon {{getIconOff()}}" ng-if="getIconOff() && !isTabActive()"></i>' +
>>>>>>> 4a3f7551
      '<span class="tab-title" ng-bind-html="title"></span>' +
    '</a>',
    scope: {
      title: '@',
      icon: '@',
      iconOn: '@',
      iconOff: '@',
      badge: '=',
      badgeStyle: '@'
    },
    compile: function(element, attr, transclude) {
<<<<<<< HEAD
      if (attr.icon) {
        attr.$set('iconOn', attr.icon);
        attr.$set('iconOff', attr.icon);
      }
=======
>>>>>>> 4a3f7551
      return function link($scope, $element, $attrs, ctrls) {
        var tabsCtrl = ctrls[0],
          tabCtrl = ctrls[1];

<<<<<<< HEAD
=======
        $scope.getIconOn = function() {
          return $scope.iconOn || $scope.icon;
        };
        $scope.getIconOff = function() {
          return $scope.iconOff || $scope.icon;
        };

>>>>>>> 4a3f7551
        $scope.isTabActive = function() {
          return tabsCtrl.selectedTab === tabCtrl.$scope;
        };
        $scope.selectTab = function(e) {
          e.preventDefault();
          tabsCtrl.select(tabCtrl.$scope, true);
        };
      };
    }
  };
});
;
(function(ionic) {
'use strict';

angular.module('ionic.ui.toggle', [])

// The Toggle directive is a toggle switch that can be tapped to change
// its value
.directive('ionToggle', function() {

  return {
    restrict: 'E',
    replace: true,
    require: '?ngModel',
    scope: {
      ngModel: '=?',
      ngValue: '=?',
      ngChecked: '=?',
      ngChange: '&',
      ngDisabled: '=?'
    },
    transclude: true,
    template: '<div class="item item-toggle disable-pointer-events">' +
                '<div ng-transclude></div>' +
                '<label class="toggle enable-pointer-events">' +
                  '<input type="checkbox" ng-model="ngModel" ng-value="ngValue" ng-change="ngChange()" ng-disabled="ngDisabled">' +
                  '<div class="track disable-pointer-events">' +
                    '<div class="handle"></div>' +
                  '</div>' +
                '</label>' +
              '</div>',

    compile: function(element, attr) {
      var input = element.find('input');
      if(attr.name) input.attr('name', attr.name);
      if(attr.ngChecked) input.attr('ng-checked', 'ngChecked');
      if(attr.ngTrueValue) input.attr('ng-true-value', attr.ngTrueValue);
      if(attr.ngFalseValue) input.attr('ng-false-value', attr.ngFalseValue);

      // return function link($scope, $element, $attr, ngModel) {
      //   var el, checkbox, track, handle;

      //   el = $element[0].getElementsByTagName('label')[0];
      //   checkbox = el.children[0];
      //   track = el.children[1];
      //   handle = track.children[0];

      //   $scope.toggle = new ionic.views.Toggle({
      //     el: el,
      //     track: track,
      //     checkbox: checkbox,
      //     handle: handle
      //   });

      //   ionic.on('drag', function(e) {
      //     
      //     $scope.toggle.drag(e);
      //   }, handle);

      // }
    }

  };
});

})(window.ionic);
;

// Similar to Angular's ngTouch, however it uses Ionic's tap detection
// and click simulation. ngClick 

(function(angular, ionic) {'use strict';


angular.module('ionic.ui.touch', [])

  .config(['$provide', function($provide) {
    $provide.decorator('ngClickDirective', ['$delegate', function($delegate) {
      // drop the default ngClick directive
      $delegate.shift();
      return $delegate;
    }]);
  }])

  .directive('ngClick', ['$parse', function($parse) {
    
    function onTap(e) {
      // wire this up to Ionic's tap/click simulation
      ionic.tapElement(e.target, e);
    }

    // Actual linking function.
    return function(scope, element, attr) {

      var clickHandler = $parse(attr.ngClick);

      element.on('click', function(event) {
        scope.$apply(function() {
          clickHandler(scope, {$event: (event)});
        });
      });

      ionic.on('tap', onTap, element[0]);

      // Hack for iOS Safari's benefit. It goes searching for onclick handlers and is liable to click
      // something else nearby.
      element.onclick = function(event) { };

      scope.$on('$destroy', function () {
        ionic.off('tap', onTap, element[0]);
      });

    };

  }])

  .directive('ionStopEvent', function () {
    function stopEvent(e) {
      e.stopPropagation();
    }
    return {
      restrict: 'A',
      link: function (scope, element, attr) {
        element.bind(attr.ionStopEvent, stopEvent);
      }
    };
  });


})(window.angular, window.ionic);
;
(function() {
'use strict';

/**
 * @description
 * The NavController is a navigation stack View Controller modelled off of
 * UINavigationController from Cocoa Touch. With the Nav Controller, you can
 * "push" new "pages" on to the navigation stack, and then pop them off to go
 * back. The NavController controls a navigation bar with a back button and title
 * which updates as the pages switch.
 *
 * The NavController makes sure to not recycle scopes of old pages
 * so that a pop will still show the same state that the user left.
 *
 * However, once a page is popped, its scope is destroyed and will have to be
 * recreated then next time it is pushed.
 *
 */

angular.module('ionic.ui.viewState', ['ionic.service.view', 'ionic.service.gesture', 'ngSanitize'])

/**
 * Our Nav Bar directive which updates as the controller state changes.
 */
.directive('ionNavBar', ['$ionicViewService', '$rootScope', '$animate', '$compile',
                function( $ionicViewService,   $rootScope,   $animate,   $compile) {

  return {
    restrict: 'E',
    replace: true,
    scope: {
      animation: '@',
      type: '@',
      backType: '@backButtonType',
      backLabel: '@backButtonLabel',
      backIcon: '@backButtonIcon',
      alignTitle: '@'
    },
    controller: function() {},
    template:
    '<header class="bar bar-header nav-bar{{navBarClass()}}">' +
      '<ion-nav-back-button ng-if="(backType || backLabel || backIcon)" ' +
        'type="backType" label="backLabel" icon="backIcon" class="hide" ' +
        'ng-class="{\'hide\': !backButtonEnabled}">' +
      '</ion-nav-back-button>' +
      '<div class="buttons left-buttons"> ' +
        '<button ng-click="button.tap($event)" ng-repeat="button in leftButtons" ' +
          'class="button no-animation {{button.type}}" ng-bind-html="button.content">' +
        '</button>' +
      '</div>' +

      '<h1 ng-bind-html="title" class="title"></h1>' +

      '<div class="buttons right-buttons"> ' +
        '<button ng-click="button.tap($event)" ng-repeat="button in rightButtons" '+
          'class="button no-animation {{button.type}}" ng-bind-html="button.content">' +
        '</button>' +
      '</div>' +
    '</header>',
    compile: function(tElement, tAttrs) {

      return function link($scope, $element, $attr) {
        //defaults
        $scope.backButtonEnabled = false;
        $scope.animateEnabled = true;
        $scope.isReverse = false;
        $scope.isInvisible = true;

        $scope.navBarClass = function() {
          return ($scope.type ? ' ' + $scope.type : '') +
            ($scope.isReverse ? ' reverse' : '') +
            ($scope.isInvisible ? ' invisible' : '') +
            (!$scope.animationDisabled && $scope.animation ? ' ' + $scope.animation : '');
        };

        // Initialize our header bar view which will handle
        // resizing and aligning our title labels
        var hb = new ionic.views.HeaderBar({
          el: $element[0],
          alignTitle: $scope.alignTitle || 'center'
        });
        $scope.headerBarView = hb;

        //Navbar events
        $scope.$on('viewState.viewEnter', function(e, data) {
          updateHeaderData(data);
        });
        $scope.$on('viewState.showNavBar', function(e, showNavBar) {
          $scope.isInvisible = !showNavBar;
        });

        // All of these these are emitted from children of a sibling scope,
        // so we listen on parent so we can catch them as they bubble up
        var unregisterEventListeners = [
          $scope.$parent.$on('$viewHistory.historyChange', function(e, data) {
            $scope.backButtonEnabled = !!data.showBack;
          }),
          $scope.$parent.$on('viewState.leftButtonsChanged', function(e, data) {
            $scope.leftButtons = data;
          }),
          $scope.$parent.$on('viewState.rightButtonsChanged', function(e, data) {
            $scope.rightButtons = data;
          }),
          $scope.$parent.$on('viewState.showBackButton', function(e, data) {
            $scope.backButtonEnabled = !!data;
          }),
          $scope.$parent.$on('viewState.titleUpdated', function(e, data) {
            $scope.title = data && data.title || '';
          })
        ];
        $scope.$on('$destroy', function() {
          for (var i=0; i<unregisterEventListeners.length; i++)
            unregisterEventListeners[i]();
        });

        function updateHeaderData(data) {

          if (angular.isDefined(data.hideBackButton)) {
            $scope.backButtonEnabled = !!data.hideBackButton;
          }
          $scope.isReverse = data.navDirection == 'back';
          $scope.animateEnabled = !!(data.navDirection && data.animate !== false);

          $scope.leftButtons = data.leftButtons;
          $scope.rightButtons = data.rightButtons;
          $scope.oldTitle = $scope.title;
          $scope.title = data && data.title || '';

          //If no animation, we're done!
          if (!$scope.animateEnabled) {
            hb.align();
            return;
          } else {
            animateTitles();
          }
        }

        function animateTitles() {
          var oldTitleEl, newTitleEl, currentTitles;

          //If we have any title right now (or more than one, they could be transitioning on switch),
          //replace the first one with an oldTitle element
          currentTitles = $element[0].querySelectorAll('.title');
          if (currentTitles.length) {
            oldTitleEl = $compile('<h1 ng-bind-html="oldTitle" class="title"></h1>')($scope);
            angular.element(currentTitles[0]).replaceWith(oldTitleEl);
          }
          //Compile new title
          newTitleEl = $compile('<h1 class="title invisible" ng-bind-html="title"></h1>')($scope);

          //Animate in one frame
          ionic.requestAnimationFrame(function() {

            oldTitleEl && $animate.leave(angular.element(oldTitleEl));

            var insert = oldTitleEl && angular.element(oldTitleEl) || null;
            $animate.enter(newTitleEl, $element, insert, function() {
              hb.align();
            });

            //Cleanup any old titles leftover (besides the one we already did replaceWith on)
            angular.forEach(currentTitles, function(el) {
              if (el && el.parentNode) {
                //Use .remove() to cleanup things like .data()
                angular.element(el).remove();
              }
            });

            //$apply so bindings fire
            $scope.$digest();

            //Stop flicker of new title on ios7
            ionic.requestAnimationFrame(function() {
              newTitleEl[0].classList.remove('invisible');
            });
          });
        }
      };
    }
  };
}])

.directive('ionNavBarTitle', function() {
  return {
    restrict: 'A',
    require: '^ionNavBar',
    link: function($scope, $element, $attr, navBarCtrl) {
      $scope.headerBarView && $scope.headerBarView.align();
      $element.on('$animate:close', function() {
        $scope.headerBarView && $scope.headerBarView.align();
      });
    }
  };
})

/*
 * Directive to put on an element that has 'invisible' class when rendered.
 * This removes the visible class one frame later.
 * Fixes flickering in iOS7 and old android.
 * Used in title and back button
 */
.directive('ionAsyncVisible', function() {
  return function($scope, $element) {
    ionic.requestAnimationFrame(function() {
      $element[0].classList.remove('invisible');
    });
  };
})

.directive('ionView', ['$ionicViewService', '$rootScope', '$animate',
           function( $ionicViewService,   $rootScope,   $animate) {
  return {
    restrict: 'EA',
    priority: 1000,
    scope: {
      leftButtons: '=',
      rightButtons: '=',
      title: '=',
      icon: '@',
      iconOn: '@',
      iconOff: '@',
      type: '@',
      alignTitle: '@',
      hideBackButton: '@',
      hideNavBar: '@',
      animation: '@'
    },

    compile: function(tElement, tAttrs, transclude) {
      tElement.addClass('pane');
      tElement[0].removeAttribute('title');

      return function link($scope, $element, $attr) {

        $rootScope.$broadcast('viewState.viewEnter', {
          title: $scope.title,
          navDirection: $scope.$navDirection || $scope.$parent.$navDirection
        });

        // Should we hide a back button when this tab is shown
        $scope.hideBackButton = $scope.$eval($scope.hideBackButton);
        if($scope.hideBackButton) {
          $rootScope.$broadcast('viewState.showBackButton', false);
        }

        // Should the nav bar be hidden for this view or not?
        $rootScope.$broadcast('viewState.showNavBar', ($scope.hideNavBar !== 'true') );

        // watch for changes in the left buttons
        $scope.$watch('leftButtons', function(value) {
          $scope.$emit('viewState.leftButtonsChanged', $scope.leftButtons);
        });

        $scope.$watch('rightButtons', function(val) {
          $scope.$emit('viewState.rightButtonsChanged', $scope.rightButtons);
        });

        // watch for changes in the title
        $scope.$watch('title', function(val) {
          $scope.$emit('viewState.titleUpdated', $scope);
        });
      };
    }
  };
}])


.directive('ionNavBackButton', ['$ionicViewService', '$rootScope',
                     function($ionicViewService,   $rootScope) {

  function goBack(e) {
    var backView = $ionicViewService.getBackView();
    backView && backView.go();
    e.alreadyHandled = true;
    return false;
  }

  return {
    restrict: 'E',
    scope: {
      type: '=',
      label: '=',
      icon: '='
    },
    replace: true,
    template:
    '<button ng-click="goBack($event)" class="button back-button {{type}} ' +
      '{{(icon && !label) ? \'icon \' + icon : \'\'}}">' +
      '<i ng-if="icon && label" class="icon {{icon}}"></i> ' +
      '{{label}}' +
    '</button>',
    link: function($scope) {
      $scope.goBack = goBack;
    }
  };
}])

.directive('ionNavView', ['$ionicViewService', '$state', '$compile', '$controller', '$animate',
              function( $ionicViewService,   $state,   $compile,   $controller,   $animate) {
  // IONIC's fork of Angular UI Router, v0.2.7
  // the navView handles registering views in the history, which animation to use, and which
  var viewIsUpdating = false;

  var directive = {
    restrict: 'E',
    terminal: true,
    priority: 2000,
    transclude: true,
    controller: ['$scope', function($scope) {
      this.setNextAnimation = function(anim) {
        $scope.$nextAnimation = anim;
      };
    }],
    compile: function (element, attr, transclude) {
      return function(scope, element, attr, navViewCtrl) {
        var viewScope, viewLocals,
            name = attr[directive.name] || attr.name || '',
            onloadExp = attr.onload || '',
            initialView = transclude(scope);

        // Put back the compiled initial view
        element.append(initialView);

        // Find the details of the parent view directive (if any) and use it
        // to derive our own qualified view name, then hang our own details
        // off the DOM so child directives can find it.
        var parent = element.parent().inheritedData('$uiView');
        if (name.indexOf('@') < 0) name  = name + '@' + (parent ? parent.state.name : '');
        var view = { name: name, state: null };
        element.data('$uiView', view);

        var eventHook = function() {
          if (viewIsUpdating) return;
          viewIsUpdating = true;

          try { updateView(true); } catch (e) {
            viewIsUpdating = false;
            throw e;
          }
          viewIsUpdating = false;
        };

        scope.$on('$stateChangeSuccess', eventHook);
        scope.$on('$viewContentLoading', eventHook);
        updateView(false);

        function updateView(doAnimate) {
          //===false because $animate.enabled() is a noop without angular-animate included
          if ($animate.enabled() === false) {
            doAnimate = false;
          }

          var locals = $state.$current && $state.$current.locals[name];
          if (locals === viewLocals) return; // nothing to do
          var renderer = $ionicViewService.getRenderer(element, attr, scope);

          // Destroy previous view scope
          if (viewScope) {
            viewScope.$destroy();
            viewScope = null;
          }

          if (!locals) {
            viewLocals = null;
            view.state = null;

            // Restore the initial view
            return element.append(initialView);
          }

          var newElement = angular.element('<div></div>').html(locals.$template).contents();
          var viewRegisterData = renderer().register(newElement);

          // Remove existing content
          renderer(doAnimate).leave();

          viewLocals = locals;
          view.state = locals.$$state;

          renderer(doAnimate).enter(newElement);

          var link = $compile(newElement);
          viewScope = scope.$new();

          viewScope.$navDirection = viewRegisterData.navDirection;

          if (locals.$$controller) {
            locals.$scope = viewScope;
            var controller = $controller(locals.$$controller, locals);
            element.children().data('$ngControllerController', controller);
          }
          link(viewScope);

          var viewHistoryData = $ionicViewService._getView(viewRegisterData.viewId) || {};
          viewScope.$broadcast('$viewContentLoaded', viewHistoryData);

          if (onloadExp) viewScope.$eval(onloadExp);

          newElement = null;
        }
      };
    }
  };
  return directive;
}]);

})();
;
(function() {
'use strict';

angular.module('ionic.ui.virtRepeat', [])

.directive('ionVirtRepeat', function() {
  return {
    require: ['?ngModel', '^virtualList'],
    transclude: 'element',
    priority: 1000,
    terminal: true,
    compile: function(element, attr, transclude) {
      return function($scope, $element, $attr, ctrls) {
        var virtualList = ctrls[1];

        virtualList.listView.renderViewport = function(high, low, start, end) {
        };
      };
    }
  };
});
})(ionic);
;

(function() {
'use strict';

// Turn the expression supplied to the directive:
//
//     a in b
//
// into `{ value: "a", collection: "b" }`
function parseRepeatExpression(expression){
  var match = expression.match(/^\s*([\$\w]+)\s+in\s+(\S*)\s*$/);
  if (! match) {
    throw new Error("Expected sfVirtualRepeat in form of '_item_ in _collection_' but got '" +
                    expression + "'.");
  }
  return {
    value: match[1],
    collection: match[2]
  };
}

// Utility to filter out elements by tag name
function isTagNameInList(element, list){
  var t, tag = element.tagName.toUpperCase();
  for( t = 0; t < list.length; t++ ){
    if( list[t] === tag ){
      return true;
    }
  }
  return false;
}


// Utility to find the viewport/content elements given the start element:
function findViewportAndContent(startElement){
  /*jshint eqeqeq:false, curly:false */
  var root = $rootElement[0];
  var e, n;
  // Somewhere between the grandparent and the root node
  for( e = startElement.parent().parent()[0]; e !== root; e = e.parentNode ){
    // is an element
    if( e.nodeType != 1 ) break;
    // that isn't in the blacklist (tables etc.),
    if( isTagNameInList(e, DONT_WORK_AS_VIEWPORTS) ) continue;
    // has a single child element (the content),
    if( e.childElementCount != 1 ) continue;
    // which is not in the blacklist
    if( isTagNameInList(e.firstElementChild, DONT_WORK_AS_CONTENT) ) continue;
    // and no text.
    for( n = e.firstChild; n; n = n.nextSibling ){
      if( n.nodeType == 3 && /\S/g.test(n.textContent) ){
        break;
      }
    }
    if( n === null ){
      // That element should work as a viewport.
      return {
        viewport: angular.element(e),
        content: angular.element(e.firstElementChild)
      };
    }
  }
  throw new Error("No suitable viewport element");
}

// Apply explicit height and overflow styles to the viewport element.
//
// If the viewport has a max-height (inherited or otherwise), set max-height.
// Otherwise, set height from the current computed value or use
// window.innerHeight as a fallback
//
function setViewportCss(viewport){
  var viewportCss = {'overflow': 'auto'},
      style = window.getComputedStyle ?
        window.getComputedStyle(viewport[0]) :
        viewport[0].currentStyle,
      maxHeight = style && style.getPropertyValue('max-height'),
      height = style && style.getPropertyValue('height');

  if( maxHeight && maxHeight !== '0px' ){
    viewportCss.maxHeight = maxHeight;
  }else if( height && height !== '0px' ){
    viewportCss.height = height;
  }else{
    viewportCss.height = window.innerHeight;
  }
  viewport.css(viewportCss);
}

// Apply explicit styles to the content element to prevent pesky padding
// or borders messing with our calculations:
function setContentCss(content){
  var contentCss = {
    margin: 0,
    padding: 0,
    border: 0,
    'box-sizing': 'border-box'
  };
  content.css(contentCss);
}

// TODO: compute outerHeight (padding + border unless box-sizing is border)
function computeRowHeight(element){
  var style = window.getComputedStyle ? window.getComputedStyle(element)
                                      : element.currentStyle,
      maxHeight = style && style.getPropertyValue('max-height'),
      height = style && style.getPropertyValue('height');

  if( height && height !== '0px' && height !== 'auto' ){
    $log.info('Row height is "%s" from css height', height);
  }else if( maxHeight && maxHeight !== '0px' && maxHeight !== 'none' ){
    height = maxHeight;
    $log.info('Row height is "%s" from css max-height', height);
  }else if( element.clientHeight ){
    height = element.clientHeight+'px';
    $log.info('Row height is "%s" from client height', height);
  }else{
    throw new Error("Unable to compute height of row");
  }
  angular.element(element).css('height', height);
  return parseInt(height, 10);
}

angular.module('ionic.ui.virtualRepeat', [])

/**
 * A replacement for ng-repeat that supports virtual lists.
 * This is not a 1 to 1 replacement for ng-repeat. However, in situations
 * where you have huge lists, this repeater will work with our virtual
 * scrolling to only render items that are showing or will be showing
 * if a scroll is made.
 */
.directive('ionVirtualRepeat', ['$log', function($log) {
    return {
      require: ['?ngModel, ^virtualList'],
      transclude: 'element',
      priority: 1000,
      terminal: true,
      compile: function(element, attr, transclude) {
        var ident = parseRepeatExpression(attr.sfVirtualRepeat);

        return function(scope, iterStartElement, attrs, ctrls, b) {
          var virtualList = ctrls[1];

          var rendered = [];
          var rowHeight = 0;
          var sticky = false;

          var dom = virtualList.element;
          //var dom = findViewportAndContent(iterStartElement);

          // The list structure is controlled by a few simple (visible) variables:
          var state = 'ngModel' in attrs ? scope.$eval(attrs.ngModel) : {};

          function makeNewScope (idx, collection, containerScope) {
            var childScope = containerScope.$new();
            childScope[ident.value] = collection[idx];
            childScope.$index = idx;
            childScope.$first = (idx === 0);
            childScope.$last = (idx === (collection.length - 1));
            childScope.$middle = !(childScope.$first || childScope.$last);
            childScope.$watch(function updateChildScopeItem(){
              childScope[ident.value] = collection[idx];
            });
            return childScope;
          }

          // Given the collection and a start and end point, add the current
          function addElements (start, end, collection, containerScope, insPoint) {
            var frag = document.createDocumentFragment();
            var newElements = [], element, idx, childScope;
            for( idx = start; idx !== end; idx ++ ){
              childScope = makeNewScope(idx, collection, containerScope);
              element = linker(childScope, angular.noop);
              //setElementCss(element);
              newElements.push(element);
              frag.appendChild(element[0]);
            }
            insPoint.after(frag);
            return newElements;
          }

          function recomputeActive() {
            // We want to set the start to the low water mark unless the current
            // start is already between the low and high water marks.
            var start = clip(state.firstActive, state.firstVisible - state.lowWater, state.firstVisible - state.highWater);
            // Similarly for the end
            var end = clip(state.firstActive + state.active,
                           state.firstVisible + state.visible + state.lowWater,
                           state.firstVisible + state.visible + state.highWater );
            state.firstActive = Math.max(0, start);
            state.active = Math.min(end, state.total) - state.firstActive;
          }

          function sfVirtualRepeatOnScroll(evt){
            if( !rowHeight ){
              return;
            }
            // Enter the angular world for the state change to take effect.
            scope.$apply(function(){
              state.firstVisible = Math.floor(evt.target.scrollTop / rowHeight);
              state.visible = Math.ceil(dom.viewport[0].clientHeight / rowHeight);
              $log.log('scroll to row %o', state.firstVisible);
              sticky = evt.target.scrollTop + evt.target.clientHeight >= evt.target.scrollHeight;
              recomputeActive();
              $log.log(' state is now %o', state);
              $log.log(' sticky = %o', sticky);
            });
          }

          function sfVirtualRepeatWatchExpression(scope){
            var coll = scope.$eval(ident.collection);
            if( coll.length !== state.total ){
              state.total = coll.length;
              recomputeActive();
            }
            return {
              start: state.firstActive,
              active: state.active,
              len: coll.length
            };
          }

          function destroyActiveElements (action, count) {
            var dead, ii, remover = Array.prototype[action];
            for( ii = 0; ii < count; ii++ ){
              dead = remover.call(rendered);
              dead.scope().$destroy();
              dead.remove();
            }
          }

          // When the watch expression for the repeat changes, we may need to add
          // and remove scopes and elements
          function sfVirtualRepeatListener(newValue, oldValue, scope){
            var oldEnd = oldValue.start + oldValue.active,
                collection = scope.$eval(ident.collection),
                newElements;
            if(newValue === oldValue) {
              $log.info('initial listen');
              newElements = addElements(newValue.start, oldEnd, collection, scope, iterStartElement);
              rendered = newElements;
              if(rendered.length) {
                rowHeight = computeRowHeight(newElements[0][0]);
              }
            } else {
              var newEnd = newValue.start + newValue.active;
              var forward = newValue.start >= oldValue.start;
              var delta = forward ? newValue.start - oldValue.start
                                  : oldValue.start - newValue.start;
              var endDelta = newEnd >= oldEnd ? newEnd - oldEnd : oldEnd - newEnd;
              var contiguous = delta < (forward ? oldValue.active : newValue.active);
              $log.info('change by %o,%o rows %s', delta, endDelta, forward ? 'forward' : 'backward');
              if(!contiguous) {
                $log.info('non-contiguous change');
                destroyActiveElements('pop', rendered.length);
                rendered = addElements(newValue.start, newEnd, collection, scope, iterStartElement);
              } else {
                if(forward) {
                  $log.info('need to remove from the top');
                  destroyActiveElements('shift', delta);
                } else if(delta) {
                  $log.info('need to add at the top');
                  newElements = addElements(
                    newValue.start,
                    oldValue.start,
                    collection, scope, iterStartElement);
                  rendered = newElements.concat(rendered);
                }

                if(newEnd < oldEnd) {
                  $log.info('need to remove from the bottom');
                  destroyActiveElements('pop', oldEnd - newEnd);
                } else if(endDelta) {
                  var lastElement = rendered[rendered.length-1];
                  $log.info('need to add to the bottom');
                  newElements = addElements(
                    oldEnd,
                    newEnd,
                    collection, scope, lastElement);
                  rendered = rendered.concat(newElements);
                }
              }
              if(!rowHeight && rendered.length) {
                rowHeight = computeRowHeight(rendered[0][0]);
              }
              dom.content.css({'padding-top': newValue.start * rowHeight + 'px'});
            }
            dom.content.css({'height': newValue.len * rowHeight + 'px'});
            if(sticky) {
              dom.viewport[0].scrollTop = dom.viewport[0].clientHeight + dom.viewport[0].scrollHeight;
            }
          }

          //  - The index of the first active element
          state.firstActive = 0;
          //  - The index of the first visible element
          state.firstVisible = 0;
          //  - The number of elements visible in the viewport.
          state.visible = 0;
          // - The number of active elements
          state.active = 0;
          // - The total number of elements
          state.total = 0;
          // - The point at which we add new elements
          state.lowWater = state.lowWater || 100;
          // - The point at which we remove old elements
          state.highWater = state.highWater || 300;
          // TODO: now watch the water marks

          setContentCss(dom.content);
          setViewportCss(dom.viewport);
          // When the user scrolls, we move the `state.firstActive`
          dom.bind('momentumScrolled', sfVirtualRepeatOnScroll);

          scope.$on('$destroy', function () {
            dom.unbind('momentumScrolled', sfVirtualRepeatOnScroll);
          });

          // The watch on the collection is just a watch on the length of the
          // collection. We don't care if the content changes.
          scope.$watch(sfVirtualRepeatWatchExpression, sfVirtualRepeatListener, true);
        };
      }
    };
  }]);

})(ionic);
;
(function() {
'use strict';

angular.module('ionic.ui.scroll')

.controller('$ionicScroll', ['$scope', 'scrollViewOptions', '$timeout', '$ionicScrollDelegate', '$window', function($scope, scrollViewOptions, $timeout, $ionicScrollDelegate, $window) {

  var self = this;

  var element = this.element = scrollViewOptions.el;
  var scrollView = this.scrollView = new ionic.views.Scroll(scrollViewOptions);

  if (!angular.isDefined(scrollViewOptions.bouncing)) {
    ionic.Platform.ready(function() {
      scrollView.options.bouncing = !ionic.Platform.isAndroid();
    });
  }

  var $element = this.$element = angular.element(element);

  //Attach self to element as a controller so other directives can require this controller
  //through `require: '$ionicScroll'
  $element.data('$$ionicScrollController', this);

  //Register delegate for event handling
  $ionicScrollDelegate.register($scope, $element, scrollView);

  $window.addEventListener('resize', resize);
  $scope.$on('$destroy', function() {
    $window.removeEventListener('resize', resize);
  });
  function resize() {
    scrollView.resize();
  }

  $timeout(function() {
    scrollView.run();

    self.refresher = element.querySelector('.scroll-refresher');

    // Activate pull-to-refresh
    if(self.refresher) {
      var refresherHeight = self.refresher.clientHeight || 0;
      scrollView.activatePullToRefresh(refresherHeight, function() {
        self.refresher.classList.add('active');
        $scope.$onRefreshOpening && $scope.$onRefreshOpening();
      }, function() {
        self.refresher.classList.remove('refreshing');
        self.refresher.classList.remove('active');
      }, function() {
        self.refresher.classList.add('refreshing');
        $scope.$onRefresh && $scope.$onRefresh();
        $scope.$parent.$broadcast('scroll.onRefresh');
      });
    }
  });

}]);

})();<|MERGE_RESOLUTION|>--- conflicted
+++ resolved
@@ -2487,15 +2487,9 @@
 .controller('$ionicTabs', ['$scope', '$ionicViewService', '$element', function($scope, $ionicViewService, $element) {
   var self = $scope.tabsController = this;
   self.tabs = [];
-<<<<<<< HEAD
 
   self.selectedTab = null;
 
-=======
-
-  self.selectedTab = null;
-
->>>>>>> 4a3f7551
   self.add = function(tab) {
     $ionicViewService.registerHistory(tab);
     self.tabs.push(tab);
@@ -2722,13 +2716,8 @@
     '<a ng-class="{active: isTabActive(), \'has-badge\':badge}" ' +
       'ng-click="selectTab($event)" class="tab-item">' +
       '<span class="badge {{badgeStyle}}" ng-if="badge">{{badge}}</span>' +
-<<<<<<< HEAD
-      '<i class="icon {{iconOn}}" ng-if="iconOn && isTabActive()"></i>' +
-      '<i class="icon {{iconOff}}" ng-if="iconOff && !isTabActive()"></i>' +
-=======
       '<i class="icon {{getIconOn()}}" ng-if="getIconOn() && isTabActive()"></i>' +
       '<i class="icon {{getIconOff()}}" ng-if="getIconOff() && !isTabActive()"></i>' +
->>>>>>> 4a3f7551
       '<span class="tab-title" ng-bind-html="title"></span>' +
     '</a>',
     scope: {
@@ -2740,19 +2729,10 @@
       badgeStyle: '@'
     },
     compile: function(element, attr, transclude) {
-<<<<<<< HEAD
-      if (attr.icon) {
-        attr.$set('iconOn', attr.icon);
-        attr.$set('iconOff', attr.icon);
-      }
-=======
->>>>>>> 4a3f7551
       return function link($scope, $element, $attrs, ctrls) {
         var tabsCtrl = ctrls[0],
           tabCtrl = ctrls[1];
 
-<<<<<<< HEAD
-=======
         $scope.getIconOn = function() {
           return $scope.iconOn || $scope.icon;
         };
@@ -2760,7 +2740,6 @@
           return $scope.iconOff || $scope.icon;
         };
 
->>>>>>> 4a3f7551
         $scope.isTabActive = function() {
           return tabsCtrl.selectedTab === tabCtrl.$scope;
         };
