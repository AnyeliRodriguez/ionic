--- conflicted
+++ resolved
@@ -17,33 +17,6 @@
     cssClass: 'music-select'
   };
   gender: string;
-<<<<<<< HEAD
-  gaming: string;
-  os: string;
-  music: string;
-  month: string;
-  year: string;
-  years: Array<number>;
-  notifications: string;
-  status: string;
-
-  constructor() {
-    this.gaming = '';
-    this.os = 'win3.1';
-    this.music = null;
-    this.month = '12';
-    this.year = '1994';
-    this.notifications = 'enable';
-    this.gender = 'f';
-
-    this.years = [1989, 1990, 1991, 1992, 1993, 1994, 1995, 1996, 1997, 1998, 1999];
-
-    this.musicAlertOpts = {
-      title: '1994 Music',
-      subTitle: 'Select your favorite',
-      cssClass: 'music-select'
-    };
-=======
   gaming: string = '';
   os: string = 'win3.1';
   years: Array<number> = [1989, 1990, 1991, 1992, 1993, 1994, 1995, 1996, 1997, 1998, 1999];
@@ -79,7 +52,6 @@
 
   constructor() {
     this.currency = this.currencies[0];
->>>>>>> 43d8bbdd
   }
 
   gamingCancel() {
