import { App } from '../app/app';
import { AlertCmp } from './alert-component';
<<<<<<< HEAD
import { AlertOptions, AlertInputOptions } from './alert-options';
import { AlertPopIn, AlertPopOut, AlertMdPopIn, AlertMdPopOut, AlertWpPopIn, AlertWpPopOut } from './alert-transitions';
import { Config } from '../../config/config';
=======
import { AlertOptions, AlertInputOptions, AlertButton } from './alert-options';
>>>>>>> 56364a05
import { isPresent } from '../../util/util';
import { NavOptions } from '../../navigation/nav-util';
import { ViewController } from '../../navigation/view-controller';


/**
 * @hidden
 */
export class Alert extends ViewController {
  private _app: App;

  constructor(app: App, opts: AlertOptions = {}, config: Config) {
    opts.inputs = opts.inputs || [];
    opts.buttons = opts.buttons || [];
    opts.enableBackdropDismiss = isPresent(opts.enableBackdropDismiss) ? !!opts.enableBackdropDismiss : true;

    super(AlertCmp, opts, null);
    this._app = app;
    this.isOverlay = true;

    config.setTransition('alert-pop-in', AlertPopIn);
    config.setTransition('alert-pop-out', AlertPopOut);
    config.setTransition('alert-md-pop-in', AlertMdPopIn);
    config.setTransition('alert-md-pop-out', AlertMdPopOut);
    config.setTransition('alert-wp-pop-in', AlertWpPopIn);
    config.setTransition('alert-wp-pop-out', AlertWpPopOut);
  }

  /**
  * @hidden
  */
  getTransitionName(direction: string): string {
    let key = (direction === 'back' ? 'alertLeave' : 'alertEnter');
    return this._nav && this._nav.config.get(key);
  }

  /**
   * @param {string} title Alert title
   */
  setTitle(title: string): Alert {
    this.data.title = title;
    return this;
  }

  /**
   * @param {string} subTitle Alert subtitle
   */
  setSubTitle(subTitle: string): Alert {
    this.data.subTitle = subTitle;
    return this;
  }

  /**
   * @param {string} message  Alert message content
   */
  setMessage(message: string): Alert {
    this.data.message = message;
    return this;
  }

  /**
   * @param {object} input Alert input
   */
  addInput(input: AlertInputOptions): Alert {
    this.data.inputs.push(input);
    return this;
  }

  /**
   * @param {any} button Alert button
   */
  addButton(button: AlertButton|string): Alert {
    this.data.buttons.push(button);
    return this;
  }

  /**
   * @param {string} cssClass Set the CSS class names on the alert's outer wrapper.
   */
  setCssClass(cssClass: string): Alert {
    this.data.cssClass = cssClass;
    return this;
  }

  /**
   * @param {string} mode Set the mode of the alert (ios, md, wp).
   */
  setMode(mode: string) {
    this.data.mode = mode;
  }

  /**
   * Present the alert instance.
   *
   * @param {NavOptions} [opts={}] Nav options to go with this transition.
   * @returns {Promise} Returns a promise which is resolved when the transition has completed.
   */
  present(navOptions: NavOptions = {}): Promise<any> {
    navOptions.minClickBlockDuration = navOptions.minClickBlockDuration || 400;
    return this._app.present(this, navOptions);
  }

<<<<<<< HEAD
=======
}


/**
 * @name AlertController
 * @description
 * An Alert is a dialog that presents users with information or collects
 * information from the user using inputs. An alert appears on top
 * of the app's content, and must be manually dismissed by the user before
 * they can resume interaction with the app. It can also optionally have a
 * `title`, `subTitle` and `message`.
 *
 * You can pass all of the alert's options in the first argument of
 * the create method: `create(opts)`. Otherwise the alert's instance
 * has methods to add options, such as `setTitle()` or `addButton()`.
 *
 *
 * ### Alert Buttons
 *
 * In the array of `buttons`, each button includes properties for its `text`,
 * and optionally a `handler`. If a handler returns `false` then the alert
 * will not automatically be dismissed when the button is clicked. All
 * buttons will show up in the order they have been added to the `buttons`
 * array, from left to right. Note: The right most button (the last one in
 * the array) is the main button.
 *
 * Optionally, a `role` property can be added to a button, such as `cancel`.
 * If a `cancel` role is on one of the buttons, then if the alert is
 * dismissed by tapping the backdrop, then it will fire the handler from
 * the button with a cancel role.
 *
 *
 * ### Alert Inputs
 *
 * Alerts can also include several different inputs whose data can be passed
 * back to the app. Inputs can be used as a simple way to prompt users for
 * information. Radios, checkboxes and text inputs are all accepted, but they
 * cannot be mixed. For example, an alert could have all radio button inputs,
 * or all checkbox inputs, but the same alert cannot mix radio and checkbox
 * inputs. Do note however, different types of "text"" inputs can be mixed,
 * such as `url`, `email`, `text`, etc. If you require a complex form UI
 * which doesn't fit within the guidelines of an alert then we recommend
 * building the form within a modal instead.
 *
 *
 * @usage
 * ```ts
 *
 * import { AlertController } from 'ionic-angular';
 *
 * constructor(private alertCtrl: AlertController) {
 *
 * }
 *
 * presentAlert() {
 *   let alert = this.alertCtrl.create({
 *     title: 'Low battery',
 *     subTitle: '10% of battery remaining',
 *     buttons: ['Dismiss']
 *   });
 *   alert.present();
 * }
 *
 * presentConfirm() {
 *   let alert = this.alertCtrl.create({
 *     title: 'Confirm purchase',
 *     message: 'Do you want to buy this book?',
 *     buttons: [
 *       {
 *         text: 'Cancel',
 *         role: 'cancel',
 *         handler: () => {
 *           console.log('Cancel clicked');
 *         }
 *       },
 *       {
 *         text: 'Buy',
 *         handler: () => {
 *           console.log('Buy clicked');
 *         }
 *       }
 *     ]
 *   });
 *   alert.present();
 * }
 *
 * presentPrompt() {
 *   let alert = this.alertCtrl.create({
 *     title: 'Login',
 *     inputs: [
 *       {
 *         name: 'username',
 *         placeholder: 'Username'
 *       },
 *       {
 *         name: 'password',
 *         placeholder: 'Password',
 *         type: 'password'
 *       }
 *     ],
 *     buttons: [
 *       {
 *         text: 'Cancel',
 *         role: 'cancel',
 *         handler: data => {
 *           console.log('Cancel clicked');
 *         }
 *       },
 *       {
 *         text: 'Login',
 *         handler: data => {
 *           if (User.isValid(data.username, data.password)) {
 *             // logged in!
 *           } else {
 *             // invalid login
 *             return false;
 *           }
 *         }
 *       }
 *     ]
 *   });
 *   alert.present();
 * }
 * ```
 * @advanced
 *
 *
 *  Alert options
 *
 *  | Property              | Type      | Description                                                               |
 *  |-----------------------|-----------|---------------------------------------------------------------------------|
 *  | title                 | `string`  | The title for the alert.                                                  |
 *  | subTitle              | `string`  | The subtitle for the alert.                                               |
 *  | message               | `string`  | The message for the alert.                                                |
 *  | cssClass              | `string`  | Additional classes for custom styles, separated by spaces.                |
 *  | mode                  | `string`  | Set alert mode (ios, md, wp).                                             |
 *  | inputs                | `array`   | An array of inputs for the alert. See input options.                      |
 *  | buttons               | `array`   | An array of buttons for the alert. See buttons options.                   |
 *  | enableBackdropDismiss | `boolean` | Whether the alert should be dismissed by tapping the backdrop.            |
 *
 *
 *  Input options
 *
 *  | Property    | Type      | Description                                                     |
 *  |-------------|-----------|-----------------------------------------------------------------|
 *  | type        | `string`  | The type the input should be: text, tel, number, etc.           |
 *  | name        | `string`  | The name for the input.                                         |
 *  | placeholder | `string`  | The input's placeholder (for textual/numeric inputs)            |
 *  | value       | `string`  | The input's value.                                              |
 *  | label       | `string`  | The input's label (only for radio/checkbox inputs)              |
 *  | checked     | `boolean` | Whether or not the input is checked.                            |
 *  | id          | `string`  | The input's id.                                                 |
 *  | min         | `string | number`  | The input's minimum authorized value (string only for date inputs, number
 *  only for number inputs)
 *  |
 *  | max         | `string | number`  | The input's maximum authorized value (string only for date inputs, number
 *  only for number inputs)
 *  |
 *
 *  Button options
 *
 *  | Property | Type     | Description                                                     |
 *  |----------|----------|-----------------------------------------------------------------|
 *  | text     | `string` | The buttons displayed text.                                     |
 *  | handler  | `any`    | Emitted when the button is pressed.                             |
 *  | cssClass | `string` | An additional CSS class for the button.                         |
 *  | role     | `string` | The buttons role, null or `cancel`.                             |
 *
 * ### Dismissing And Async Navigation
 *
 * After an alert has been dismissed, the app may need to also transition
 * to another page depending on the handler's logic. However, because multiple
 * transitions were fired at roughly the same time, it's difficult for the
 * nav controller to cleanly animate multiple transitions that may
 * have been kicked off asynchronously. This is further described in the
 * [`Nav Transition Promises`](../../nav/NavController) section. For alerts,
 * this means it's best to wait for the alert to finish its transition
 * out before starting a new transition on the same nav controller.
 *
 * In the example below, after the alert button has been clicked, its handler
 * waits on async operation to complete, *then* it uses `pop` to navigate
 * back a page in the same stack. The potential problem is that the async operation
 * may have been completed before the alert has even finished its transition
 * out. In this case, it's best to ensure the alert has finished its transition
 * out first, *then* start the next transition.
 *
 * ```ts
 * let alert = this.alertCtrl.create({
 *   title: 'Hello',
 *   buttons: [{
 *     text: 'Ok',
 *     handler: () => {
 *       // user has clicked the alert button
 *       // begin the alert's dismiss transition
 *       let navTransition = alert.dismiss();
 *
 *       // start some async method
 *       someAsyncOperation().then(() => {
 *         // once the async operation has completed
 *         // then run the next nav transition after the
 *         // first transition has finished animating out
 *
 *         navTransition.then(() => {
 *           this.nav.pop();
 *         });
 *       });
 *       return false;
 *     }
 *   }]
 * });
 *
 * alert.present();
 * ```
 *
 * It's important to note that the handler returns `false`. A feature of
 * button handlers is that they automatically dismiss the alert when their button
 * was clicked, however, we'll need more control regarding the transition. Because
 * the handler returns `false`, then the alert does not automatically dismiss
 * itself. Instead, you now have complete control of when the alert has finished
 * transitioning, and the ability to wait for the alert to finish transitioning
 * out before starting a new transition.
 *
 *
 * @demo /docs/v2/demos/src/alert/
 */
@Injectable()
export class AlertController {

  constructor(private _app: App) {}
  /**
   * Display an alert with a title, inputs, and buttons
   * @param {AlertOptions} opts Alert. See the table below
   */
  create(opts: AlertOptions = {}): Alert {
    return new Alert(this._app, opts);
  }

>>>>>>> 56364a05
}<|MERGE_RESOLUTION|>--- conflicted
+++ resolved
@@ -1,12 +1,8 @@
 import { App } from '../app/app';
 import { AlertCmp } from './alert-component';
-<<<<<<< HEAD
-import { AlertOptions, AlertInputOptions } from './alert-options';
+import { AlertOptions, AlertInputOptions, AlertButton } from './alert-options';
 import { AlertPopIn, AlertPopOut, AlertMdPopIn, AlertMdPopOut, AlertWpPopIn, AlertWpPopOut } from './alert-transitions';
 import { Config } from '../../config/config';
-=======
-import { AlertOptions, AlertInputOptions, AlertButton } from './alert-options';
->>>>>>> 56364a05
 import { isPresent } from '../../util/util';
 import { NavOptions } from '../../navigation/nav-util';
 import { ViewController } from '../../navigation/view-controller';
@@ -109,244 +105,4 @@
     return this._app.present(this, navOptions);
   }
 
-<<<<<<< HEAD
-=======
-}
-
-
-/**
- * @name AlertController
- * @description
- * An Alert is a dialog that presents users with information or collects
- * information from the user using inputs. An alert appears on top
- * of the app's content, and must be manually dismissed by the user before
- * they can resume interaction with the app. It can also optionally have a
- * `title`, `subTitle` and `message`.
- *
- * You can pass all of the alert's options in the first argument of
- * the create method: `create(opts)`. Otherwise the alert's instance
- * has methods to add options, such as `setTitle()` or `addButton()`.
- *
- *
- * ### Alert Buttons
- *
- * In the array of `buttons`, each button includes properties for its `text`,
- * and optionally a `handler`. If a handler returns `false` then the alert
- * will not automatically be dismissed when the button is clicked. All
- * buttons will show up in the order they have been added to the `buttons`
- * array, from left to right. Note: The right most button (the last one in
- * the array) is the main button.
- *
- * Optionally, a `role` property can be added to a button, such as `cancel`.
- * If a `cancel` role is on one of the buttons, then if the alert is
- * dismissed by tapping the backdrop, then it will fire the handler from
- * the button with a cancel role.
- *
- *
- * ### Alert Inputs
- *
- * Alerts can also include several different inputs whose data can be passed
- * back to the app. Inputs can be used as a simple way to prompt users for
- * information. Radios, checkboxes and text inputs are all accepted, but they
- * cannot be mixed. For example, an alert could have all radio button inputs,
- * or all checkbox inputs, but the same alert cannot mix radio and checkbox
- * inputs. Do note however, different types of "text"" inputs can be mixed,
- * such as `url`, `email`, `text`, etc. If you require a complex form UI
- * which doesn't fit within the guidelines of an alert then we recommend
- * building the form within a modal instead.
- *
- *
- * @usage
- * ```ts
- *
- * import { AlertController } from 'ionic-angular';
- *
- * constructor(private alertCtrl: AlertController) {
- *
- * }
- *
- * presentAlert() {
- *   let alert = this.alertCtrl.create({
- *     title: 'Low battery',
- *     subTitle: '10% of battery remaining',
- *     buttons: ['Dismiss']
- *   });
- *   alert.present();
- * }
- *
- * presentConfirm() {
- *   let alert = this.alertCtrl.create({
- *     title: 'Confirm purchase',
- *     message: 'Do you want to buy this book?',
- *     buttons: [
- *       {
- *         text: 'Cancel',
- *         role: 'cancel',
- *         handler: () => {
- *           console.log('Cancel clicked');
- *         }
- *       },
- *       {
- *         text: 'Buy',
- *         handler: () => {
- *           console.log('Buy clicked');
- *         }
- *       }
- *     ]
- *   });
- *   alert.present();
- * }
- *
- * presentPrompt() {
- *   let alert = this.alertCtrl.create({
- *     title: 'Login',
- *     inputs: [
- *       {
- *         name: 'username',
- *         placeholder: 'Username'
- *       },
- *       {
- *         name: 'password',
- *         placeholder: 'Password',
- *         type: 'password'
- *       }
- *     ],
- *     buttons: [
- *       {
- *         text: 'Cancel',
- *         role: 'cancel',
- *         handler: data => {
- *           console.log('Cancel clicked');
- *         }
- *       },
- *       {
- *         text: 'Login',
- *         handler: data => {
- *           if (User.isValid(data.username, data.password)) {
- *             // logged in!
- *           } else {
- *             // invalid login
- *             return false;
- *           }
- *         }
- *       }
- *     ]
- *   });
- *   alert.present();
- * }
- * ```
- * @advanced
- *
- *
- *  Alert options
- *
- *  | Property              | Type      | Description                                                               |
- *  |-----------------------|-----------|---------------------------------------------------------------------------|
- *  | title                 | `string`  | The title for the alert.                                                  |
- *  | subTitle              | `string`  | The subtitle for the alert.                                               |
- *  | message               | `string`  | The message for the alert.                                                |
- *  | cssClass              | `string`  | Additional classes for custom styles, separated by spaces.                |
- *  | mode                  | `string`  | Set alert mode (ios, md, wp).                                             |
- *  | inputs                | `array`   | An array of inputs for the alert. See input options.                      |
- *  | buttons               | `array`   | An array of buttons for the alert. See buttons options.                   |
- *  | enableBackdropDismiss | `boolean` | Whether the alert should be dismissed by tapping the backdrop.            |
- *
- *
- *  Input options
- *
- *  | Property    | Type      | Description                                                     |
- *  |-------------|-----------|-----------------------------------------------------------------|
- *  | type        | `string`  | The type the input should be: text, tel, number, etc.           |
- *  | name        | `string`  | The name for the input.                                         |
- *  | placeholder | `string`  | The input's placeholder (for textual/numeric inputs)            |
- *  | value       | `string`  | The input's value.                                              |
- *  | label       | `string`  | The input's label (only for radio/checkbox inputs)              |
- *  | checked     | `boolean` | Whether or not the input is checked.                            |
- *  | id          | `string`  | The input's id.                                                 |
- *  | min         | `string | number`  | The input's minimum authorized value (string only for date inputs, number
- *  only for number inputs)
- *  |
- *  | max         | `string | number`  | The input's maximum authorized value (string only for date inputs, number
- *  only for number inputs)
- *  |
- *
- *  Button options
- *
- *  | Property | Type     | Description                                                     |
- *  |----------|----------|-----------------------------------------------------------------|
- *  | text     | `string` | The buttons displayed text.                                     |
- *  | handler  | `any`    | Emitted when the button is pressed.                             |
- *  | cssClass | `string` | An additional CSS class for the button.                         |
- *  | role     | `string` | The buttons role, null or `cancel`.                             |
- *
- * ### Dismissing And Async Navigation
- *
- * After an alert has been dismissed, the app may need to also transition
- * to another page depending on the handler's logic. However, because multiple
- * transitions were fired at roughly the same time, it's difficult for the
- * nav controller to cleanly animate multiple transitions that may
- * have been kicked off asynchronously. This is further described in the
- * [`Nav Transition Promises`](../../nav/NavController) section. For alerts,
- * this means it's best to wait for the alert to finish its transition
- * out before starting a new transition on the same nav controller.
- *
- * In the example below, after the alert button has been clicked, its handler
- * waits on async operation to complete, *then* it uses `pop` to navigate
- * back a page in the same stack. The potential problem is that the async operation
- * may have been completed before the alert has even finished its transition
- * out. In this case, it's best to ensure the alert has finished its transition
- * out first, *then* start the next transition.
- *
- * ```ts
- * let alert = this.alertCtrl.create({
- *   title: 'Hello',
- *   buttons: [{
- *     text: 'Ok',
- *     handler: () => {
- *       // user has clicked the alert button
- *       // begin the alert's dismiss transition
- *       let navTransition = alert.dismiss();
- *
- *       // start some async method
- *       someAsyncOperation().then(() => {
- *         // once the async operation has completed
- *         // then run the next nav transition after the
- *         // first transition has finished animating out
- *
- *         navTransition.then(() => {
- *           this.nav.pop();
- *         });
- *       });
- *       return false;
- *     }
- *   }]
- * });
- *
- * alert.present();
- * ```
- *
- * It's important to note that the handler returns `false`. A feature of
- * button handlers is that they automatically dismiss the alert when their button
- * was clicked, however, we'll need more control regarding the transition. Because
- * the handler returns `false`, then the alert does not automatically dismiss
- * itself. Instead, you now have complete control of when the alert has finished
- * transitioning, and the ability to wait for the alert to finish transitioning
- * out before starting a new transition.
- *
- *
- * @demo /docs/v2/demos/src/alert/
- */
-@Injectable()
-export class AlertController {
-
-  constructor(private _app: App) {}
-  /**
-   * Display an alert with a title, inputs, and buttons
-   * @param {AlertOptions} opts Alert. See the table below
-   */
-  create(opts: AlertOptions = {}): Alert {
-    return new Alert(this._app, opts);
-  }
-
->>>>>>> 56364a05
 }